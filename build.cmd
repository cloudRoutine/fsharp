@if "%_echo%"=="" echo off

:ARGUMENTS_VALIDATION

if /I "%1" == "/help"   (goto :USAGE)
if /I "%1" == "/h"      (goto :USAGE)
if /I "%1" == "/?"      (goto :USAGE)
goto :ARGUMENTS_OK

:USAGE

echo Build and run a subset of test suites
echo.
echo Usage:
echo.
echo build.cmd ^<all^|build^|debug^|release^|compiler^|coreclr^|pcls^|vs^|ci^|ci_part1^|ci_part2^>
echo.
echo No arguments default to 'build' 
echo.
echo To specify multiple values, separate strings by comma
echo.
echo The example below run pcls, vs and qa:
echo.
echo build.cmd pcls,vs,debug
exit /b 1

:ARGUMENTS_OK

set BUILD_PROTO=0
set BUILD_NET40=1
set BUILD_CORECLR=0
set BUILD_PORTABLE=0
set BUILD_VS=0
<<<<<<< HEAD
set BUILD_CONFIG=Release
=======
set BUILD_FSHARP_DATA_TYPEPROVIDERS=0
set BUILD_CONFIG=release
>>>>>>> d7afa838
set BUILD_CONFIG_LOWERCASE=release

set TEST_COMPILERUNIT=0
set TEST_NET40_COREUNIT=0
set TEST_CORECLR=0
set TEST_PORTABLE_COREUNIT=0
set TEST_VS=0
set TEST_FSHARP_SUITE=0
set TEST_FSHARPQA_SUITE=0
set TEST_TAGS=

setlocal enableDelayedExpansion
set /a counter=0
for /l %%x in (1 1 9) do (
    set /a counter=!counter!+1
    call :SET_CONFIG %%!counter! "!counter!"
)
for %%i in (%BUILD_FSC_DEFAULT%) do ( call :SET_CONFIG %%i )

setlocal disableDelayedExpansion
echo.

goto :MAIN

:SET_CONFIG
set ARG=%~1
if "%ARG%" == "1" if "%2" == "" (set ARG=build)
if "%2" == "" if not "%ARG%" == "build" goto :EOF

echo Parse argument %ARG%

if /i '%ARG%' == 'compiler' (set TEST_COMPILERUNIT=1)

if /i '%ARG%' == 'pcls' (
    set BUILD_PORTABLE=1
    set TEST_PORTABLE_COREUNIT=1
)

if /i '%ARG%' == 'vs' (
    set BUILD_VS=1
    set TEST_VS=1
)

if /i '%ARG%' == 'all' (
    set BUILD_PROTO=1
    set BUILD_PORTABLE=1
    set BUILD_VS=1
    set TEST_COMPILERUNIT=1
    set TEST_PORTABLE_COREUNIT=1
    set TEST_VS=1
    set TEST_FSHARP_SUITE=1
    set TEST_FSHARPQA_SUITE=1
)

REM Same as 'all' but smoke testing only
if /i '%ARG%' == 'ci' (
    set SKIP_EXPENSIVE_TESTS=1
    set BUILD_CORECLR=1
    set BUILD_PORTABLE=1
    set BUILD_VS=1

    set TEST_COMPILERUNIT=1
    set TEST_NET40_COREUNIT=1
    set TEST_PORTABLE_COREUNIT=1
    set TEST_FSHARP_SUITE=1
    set TEST_FSHARPQA_SUITE=1
    set TEST_VS=0
    set TEST_TAGS=
    set CONF_FSHARPQA_SUITE=Smoke
)

REM These divide 'ci' into three chunks which can be done in parallel
if /i '%ARG%' == 'ci_part1' (
    set SKIP_EXPENSIVE_TESTS=1
    set BUILD_CORECLR=1
    set BUILD_PORTABLE=1
    set BUILD_VS=1

    set TEST_COMPILERUNIT=1
    set TEST_NET40_COREUNIT=1
    set TEST_PORTABLE_COREUNIT=1
    set TEST_CORECLR=1
    set TEST_TAGS=
    set TEST_VS=1
)

if /i '%ARG%' == 'ci_part2' (
    set SKIP_EXPENSIVE_TESTS=1
    set BUILD_PORTABLE=1
    set TEST_FSHARPQA_SUITE=1
    set TEST_FSHARP_SUITE=1
)

if /i '%ARG%' == 'smoke' (
    REM Smoke tests are a very small quick subset of tests

    set SKIP_EXPENSIVE_TESTS=1
    set TEST_COMPILERUNIT=0
    set TEST_NET40_COREUNIT=0
    set TEST_FSHARP_SUITE=1
    set TEST_FSHARPQA_SUITE=0
    set TEST_TAGS=Smoke
)

if /i '%ARG%' == 'coreclr' (
    REM Smoke tests are a very small quick subset of tests

    set BUILD_CORECLR=1
)

if /i '%ARG%' == 'debug' (
    set BUILD_CONFIG=debug
    set BUILD_CONFIG_LOWERCASE=debug
)

if /i '%ARG%' == 'build' (
    set BUILD_PORTABLE=1
    set BUILD_VS=1
)

if /i '%ARG%' == 'notests' (
    set TEST_COMPILERUNIT=0
    set TEST_NET40_COREUNIT=0
    set TEST_CORECLR=0
    set TEST_PORTABLE_COREUNIT=0
    set TEST_VS=0
    set TEST_FSHARP_SUITE=0
    set TEST_FSHARPQA_SUITE=0
)


goto :EOF

:MAIN

REM after this point, ARG variable should not be used, use only BUILD_* or TEST_*

echo Build/Tests configuration:
echo.
echo BUILD_NET40=%BUILD_NET40%
echo BUILD_CORECLR=%BUILD_CORECLR%
echo BUILD_PORTABLE=%BUILD_PORTABLE%
echo BUILD_VS=%BUILD_VS%
echo BUILD_CONFIG=%BUILD_CONFIG%
echo BUILD_CONFIG_LOWERCASE=%BUILD_CONFIG_LOWERCASE%
echo.
echo TEST_COMPILERUNIT=%TEST_COMPILERUNIT%
echo TEST_PORTABLE_COREUNIT=%TEST_PORTABLE_COREUNIT%
echo TEST_VS=%TEST_VS%
echo TEST_FSHARP_SUITE=%TEST_FSHARP_SUITE%
echo TEST_FSHARPQA_SUITE=%TEST_FSHARPQA_SUITE%
echo TEST_TAGS=%TEST_TAGS%
echo.

REM Remove lingering copies of the OSS FSharp.Core from the GAC
gacutil /u "FSharp.Core, Version=4.4.1.9055, Culture=neutral, PublicKeyToken=b03f5f7f11d50a3a, processorArchitecture=MSIL"

if "%RestorePackages%"=="" ( 
    set RestorePackages=true
)

@echo on

:: Check prerequisites
if not '%VisualStudioVersion%' == '' goto vsversionset
if exist "%VS140COMNTOOLS%..\ide\devenv.exe" set VisualStudioVersion=14.0
if exist "%ProgramFiles(x86)%\Microsoft Visual Studio 14.0\common7\ide\devenv.exe" set VisualStudioVersion=14.0
if exist "%ProgramFiles%\Microsoft Visual Studio 14.0\common7\ide\devenv.exe" set VisualStudioVersion=14.0
if not '%VisualStudioVersion%' == '' goto vsversionset
if exist "%VS120COMNTOOLS%..\ide\devenv.exe" set VisualStudioVersion=12.0
if exist "%ProgramFiles(x86)%\Microsoft Visual Studio 12.0\common7\ide\devenv.exe" set VisualStudioVersion=12.0
if exist "%ProgramFiles%\Microsoft Visual Studio 12.0\common7\ide\devenv.exe" set VisualStudioVersion=12.0

:vsversionset
if '%VisualStudioVersion%' == '' echo Error: Could not find an installation of Visual Studio && goto :failure

if exist "%ProgramFiles(x86)%\MSBuild\%VisualStudioVersion%\Bin\MSBuild.exe" set _msbuildexe="%ProgramFiles(x86)%\MSBuild\%VisualStudioVersion%\Bin\MSBuild.exe"
if exist "%ProgramFiles%\MSBuild\%VisualStudioVersion%\Bin\MSBuild.exe"      set _msbuildexe="%ProgramFiles%\MSBuild\%VisualStudioVersion%\Bin\MSBuild.exe"
if not exist %_msbuildexe% echo Error: Could not find MSBuild.exe. && goto :failure

:: See <http://www.appveyor.com/docs/environment-variables>
if defined APPVEYOR (
    rem See <http://www.appveyor.com/docs/build-phase>
    if exist "C:\Program Files\AppVeyor\BuildAgent\Appveyor.MSBuildLogger.dll" (
    rem HACK HACK HACK
    set _msbuildexe=%_msbuildexe% /logger:"C:\Program Files\AppVeyor\BuildAgent\Appveyor.MSBuildLogger.dll"
    )
)
set msbuildflags=/maxcpucount
set _ngenexe="%SystemRoot%\Microsoft.NET\Framework\v4.0.30319\ngen.exe"
if not exist %_ngenexe% echo Error: Could not find ngen.exe. && goto :failure

if '%RestorePackages%' == 'true' (
    %_ngenexe% install .\.nuget\NuGet.exe 

    .\.nuget\NuGet.exe restore packages.config -PackagesDirectory packages -ConfigFile .nuget\nuget.config
    @if ERRORLEVEL 1 echo Error: Nuget restore failed  && goto :failure
)


rem Always do this it installs the dotnet cli and publishes the LKG
rem ===============================================================

set DOTNET_HOME=.\packages\dotnet
set _dotnetexe=.\packages\dotnet\dotnet.exe
rem check to see if the dotnet cli tool exists
if not exist %_dotnetexe% (
  echo Could not find %_dotnetexe%. Do zipfile install
  if not exist packages ( md packages )
  if exist packages\dotnet ( rd packages\dotnet /s /q )
  powershell.exe -executionpolicy unrestricted -command .\scripts\install-dotnetcli.ps1 https://dotnetcli.blob.core.windows.net/dotnet/beta/Binaries/Latest/dotnet-dev-win-x64.latest.zip packages
  @if ERRORLEVEL 1 echo Error: fetch dotnetcli failed && goto :failure

  pushd .\lkg & ..\%_dotnetexe% restore &popd
  @if ERRORLEVEL 1 echo Error: dotnet restore failed  && goto :failure
  pushd .\lkg & ..\%_dotnetexe% publish project.json &popd
  @if ERRORLEVEL 1 echo Error: dotnet publish failed  && goto :failure

  rem rename fsc and coreconsole to allow fsc.exe to to start compiler
  pushd .\lkg\bin\debug\dnxcore50\win7-x64\publish
  ren fsc.exe fsc.dll
  copy corehost.exe fsc.exe
  popd

  rem rename fsi and coreconsole to allow fsi.exe to to start interative
  pushd .\lkg\bin\debug\dnxcore50\win7-x64\publish 
  ren fsi.exe fsi.dll
  copy corehost.exe fsi.exe
  popd
)

:: Build Proto
if NOT EXIST Proto\net40\bin\fsc-proto.exe (set BUILD_PROTO=1)

:: Build
if '%BUILD_PROTO%' == '1' (
    %_msbuildexe% %msbuildflags% src\fsharp-proto-build.proj
    @if ERRORLEVEL 1 echo Error: compiler proto build failed && goto :failure

    %_ngenexe% install Proto\net40\bin\fsc-proto.exe
    @if ERRORLEVEL 1 echo Error: NGen of proto failed  && goto :failure
)

<<<<<<< HEAD
%_msbuildexe% %msbuildflags% src/fsharp-compiler-build.proj /p:Configuration=%BUILD_CONFIG%  /p:RestorePackages=%RestorePackages%
@if ERRORLEVEL 1 echo Error: compiler build failed && goto :failure

%_msbuildexe% %msbuildflags% src/fsharp-library-build.proj /p:Configuration=%BUILD_CONFIG%  /p:RestorePackages=%RestorePackages%
@if ERRORLEVEL 1 echo Error: library build failed && goto :failure

if '%BUILD_CORECLR%' == '1' (
    %_msbuildexe% %msbuildflags% src/fsharp-library-build.proj /p:TargetFramework=coreclr /p:Configuration=%BUILD_CONFIG% /p:RestorePackages=%RestorePackages%
    @if ERRORLEVEL 1 echo Error: library coreclr build failed && goto :failure

    %_msbuildexe% %msbuildflags% src/fsharp-compiler-build.proj /p:TargetFramework=coreclr /p:Configuration=%BUILD_CONFIG% /p:RestorePackages=%RestorePackages%
    @if ERRORLEVEL 1 echo Error: compiler coreclr build failed && goto :failure

    if '%TEST_CORECLR%' == '1' (
        %_msbuildexe% src/fsharp-library-unittests-build.proj /p:TargetFramework=coreclr /p:Configuration=%BUILD_CONFIG%
        @if ERRORLEVEL 1 echo Error: library unittests build failed && goto :failure
    )
)

if '%BUILD_PORTABLE%' == '1' (
    %_msbuildexe% %msbuildflags% src/fsharp-library-build.proj /p:TargetFramework=portable7 /p:Configuration=%BUILD_CONFIG%
    @if ERRORLEVEL 1 echo Error: library portable7 build failed && goto :failure

    %_msbuildexe% %msbuildflags% src/fsharp-library-build.proj /p:TargetFramework=portable47 /p:Configuration=%BUILD_CONFIG%
    @if ERRORLEVEL 1 echo Error: library portable47 build failed && goto :failure

    %_msbuildexe% %msbuildflags% src/fsharp-library-build.proj /p:TargetFramework=portable78 /p:Configuration=%BUILD_CONFIG%
    @if ERRORLEVEL 1 echo Error: library portable78 build failed && goto :failure

    %_msbuildexe% %msbuildflags% src/fsharp-library-build.proj /p:TargetFramework=portable259 /p:Configuration=%BUILD_CONFIG%
    @if ERRORLEVEL 1 echo Error: library portable259 build failed && goto :failure
)

if '%TEST_COMPILERUNIT%' == '1' (
    %_msbuildexe% %msbuildflags% src/fsharp-compiler-unittests-build.proj /p:Configuration=%BUILD_CONFIG%
    @if ERRORLEVEL 1 echo Error: compiler unittests build failed && goto :failure
)
if '%TEST_NET40_COREUNIT%' == '1' (
    %_msbuildexe% %msbuildflags% src/fsharp-library-unittests-build.proj /p:Configuration=%BUILD_CONFIG%
    @if ERRORLEVEL 1 echo Error: library unittests build failed && goto :failure
)

if '%TEST_PORTABLE_COREUNIT%' == '1' (
   %_msbuildexe% %msbuildflags% src/fsharp-library-unittests-build.proj  /p:TargetFramework=portable7 /p:Configuration=%BUILD_CONFIG%
   @if ERRORLEVEL 1 echo Error: library unittests build failed && goto :failure

   %_msbuildexe% %msbuildflags% src/fsharp-library-unittests-build.proj  /p:TargetFramework=portable47 /p:Configuration=%BUILD_CONFIG%
   @if ERRORLEVEL 1 echo Error: library unittests build failed && goto :failure

   %_msbuildexe% %msbuildflags% src/fsharp-library-unittests-build.proj  /p:TargetFramework=portable78 /p:Configuration=%BUILD_CONFIG%
   @if ERRORLEVEL 1 echo Error: library unittests build failed && goto :failure

   %_msbuildexe% %msbuildflags% src/fsharp-library-unittests-build.proj  /p:TargetFramework=portable259 /p:Configuration=%BUILD_CONFIG%
   @if ERRORLEVEL 1 echo Error: library unittests build failed && goto :failure
)

if '%BUILD_VS%' == '1' (
    %_msbuildexe% %msbuildflags% VisualFSharp.sln /p:Configuration=%BUILD_CONFIG%
    @if ERRORLEVEL 1 echo Error: VS integration build failed && goto :failure
)
=======
%_msbuildexe% %msbuildflags% build-everything.proj /p:Configuration=%BUILD_CONFIG%
>>>>>>> d7afa838

@echo on
call src\update.cmd %BUILD_CONFIG_LOWERCASE% -ngen

pushd tests

@echo on
call BuildTestTools.cmd %BUILD_CONFIG_LOWERCASE% 
@if ERRORLEVEL 1 echo Error: 'BuildTestTools.cmd %BUILD_CONFIG_LOWERCASE%' failed && goto :failure

@echo on
if '%TEST_FSHARP_SUITE%' == '1' (
    set FSHARP_TEST_SUITE_USE_NUNIT_RUNNER=true

    %_msbuildexe% %msbuildflags% fsharp\fsharp.tests.fsproj /p:Configuration=%BUILD_CONFIG%
    @if ERRORLEVEL 1 echo Error: fsharp cambridge tests for nunit failed && goto :failure

    call RunTests.cmd %BUILD_CONFIG_LOWERCASE% fsharp %TEST_TAGS% 
    @if ERRORLEVEL 1 (
        type testresults\FSharpNunit_Error.log
        echo Error: 'RunTests.cmd %BUILD_CONFIG_LOWERCASE% fsharp %TEST_TAGS%' failed
        goto :failure
    )
    set FSHARP_TEST_SUITE_USE_NUNIT_RUNNER=
)

if '%TEST_FSHARPQA_SUITE%' == '1' (
    call RunTests.cmd %BUILD_CONFIG_LOWERCASE% fsharpqa %TEST_TAGS% 
    @if ERRORLEVEL 1 (
        type testresults\fsharpqa_failures.log
        echo Error: 'RunTests.cmd %BUILD_CONFIG_LOWERCASE% fsharpqa %TEST_TAGS%' failed
        goto :failure
    )
)

if '%TEST_COMPILERUNIT%' == '1' (
    call RunTests.cmd %BUILD_CONFIG_LOWERCASE% compilerunit %TEST_TAGS% 
    @if ERRORLEVEL 1 (
        type testresults\CompilerUnit_net40_Error.log
        echo Error: 'RunTests.cmd %BUILD_CONFIG_LOWERCASE% compilerunit' failed
        goto :failure
    )
)
if '%TEST_NET40_COREUNIT%' == '1' (
    if '%TEST_PORTABLE_COREUNIT%' == '1' (
        call RunTests.cmd %BUILD_CONFIG_LOWERCASE% coreunitall %TEST_TAGS% 
        @if ERRORLEVEL 1 (
        @echo "type testresults\CoreUnit_net40_Error.log "
            type testresults\CoreUnit_net40_Error.log 
            echo Error: 'RunTests.cmd %BUILD_CONFIG_LOWERCASE% coreunit' failed 
            goto :failure
        )
    )
    if '%TEST_PORTABLE_COREUNIT%' == '0' (
        call RunTests.cmd %BUILD_CONFIG_LOWERCASE% coreunit %TEST_TAGS% 
        @if ERRORLEVEL 1 (
            type testresults\CoreUnit_net40_Error.log 
            echo Error: 'RunTests.cmd %BUILD_CONFIG_LOWERCASE% coreunit' failed 
            goto :failure
        )
    )
)
if '%TEST_NET40_COREUNIT%' == '0' (
    if '%TEST_PORTABLE_COREUNIT%' == '1' (
        call RunTests.cmd %BUILD_CONFIG_LOWERCASE% coreunitall %TEST_TAGS% 
        @if ERRORLEVEL 1 (
            type testresults\CoreUnit_portable47_Error.log 
            echo Error: 'RunTests.cmd %BUILD_CONFIG_LOWERCASE% coreunitall %TEST_TAGS%' failed 
            goto :failure
        )
    )
)

if '%TEST_VS%' == '1' (
    call RunTests.cmd %BUILD_CONFIG_LOWERCASE% ideunit %TEST_TAGS% 
    @if ERRORLEVEL 1 echo Error: 'RunTests.cmd %BUILD_CONFIG_LOWER% ideunit  %TEST_TAGS%' failed && goto :failure
)

@echo "Finished"
popd
goto :eof

:failure
exit /b 1<|MERGE_RESOLUTION|>--- conflicted
+++ resolved
@@ -31,12 +31,7 @@
 set BUILD_CORECLR=0
 set BUILD_PORTABLE=0
 set BUILD_VS=0
-<<<<<<< HEAD
-set BUILD_CONFIG=Release
-=======
-set BUILD_FSHARP_DATA_TYPEPROVIDERS=0
 set BUILD_CONFIG=release
->>>>>>> d7afa838
 set BUILD_CONFIG_LOWERCASE=release
 
 set TEST_COMPILERUNIT=0
@@ -280,70 +275,7 @@
     @if ERRORLEVEL 1 echo Error: NGen of proto failed  && goto :failure
 )
 
-<<<<<<< HEAD
-%_msbuildexe% %msbuildflags% src/fsharp-compiler-build.proj /p:Configuration=%BUILD_CONFIG%  /p:RestorePackages=%RestorePackages%
-@if ERRORLEVEL 1 echo Error: compiler build failed && goto :failure
-
-%_msbuildexe% %msbuildflags% src/fsharp-library-build.proj /p:Configuration=%BUILD_CONFIG%  /p:RestorePackages=%RestorePackages%
-@if ERRORLEVEL 1 echo Error: library build failed && goto :failure
-
-if '%BUILD_CORECLR%' == '1' (
-    %_msbuildexe% %msbuildflags% src/fsharp-library-build.proj /p:TargetFramework=coreclr /p:Configuration=%BUILD_CONFIG% /p:RestorePackages=%RestorePackages%
-    @if ERRORLEVEL 1 echo Error: library coreclr build failed && goto :failure
-
-    %_msbuildexe% %msbuildflags% src/fsharp-compiler-build.proj /p:TargetFramework=coreclr /p:Configuration=%BUILD_CONFIG% /p:RestorePackages=%RestorePackages%
-    @if ERRORLEVEL 1 echo Error: compiler coreclr build failed && goto :failure
-
-    if '%TEST_CORECLR%' == '1' (
-        %_msbuildexe% src/fsharp-library-unittests-build.proj /p:TargetFramework=coreclr /p:Configuration=%BUILD_CONFIG%
-        @if ERRORLEVEL 1 echo Error: library unittests build failed && goto :failure
-    )
-)
-
-if '%BUILD_PORTABLE%' == '1' (
-    %_msbuildexe% %msbuildflags% src/fsharp-library-build.proj /p:TargetFramework=portable7 /p:Configuration=%BUILD_CONFIG%
-    @if ERRORLEVEL 1 echo Error: library portable7 build failed && goto :failure
-
-    %_msbuildexe% %msbuildflags% src/fsharp-library-build.proj /p:TargetFramework=portable47 /p:Configuration=%BUILD_CONFIG%
-    @if ERRORLEVEL 1 echo Error: library portable47 build failed && goto :failure
-
-    %_msbuildexe% %msbuildflags% src/fsharp-library-build.proj /p:TargetFramework=portable78 /p:Configuration=%BUILD_CONFIG%
-    @if ERRORLEVEL 1 echo Error: library portable78 build failed && goto :failure
-
-    %_msbuildexe% %msbuildflags% src/fsharp-library-build.proj /p:TargetFramework=portable259 /p:Configuration=%BUILD_CONFIG%
-    @if ERRORLEVEL 1 echo Error: library portable259 build failed && goto :failure
-)
-
-if '%TEST_COMPILERUNIT%' == '1' (
-    %_msbuildexe% %msbuildflags% src/fsharp-compiler-unittests-build.proj /p:Configuration=%BUILD_CONFIG%
-    @if ERRORLEVEL 1 echo Error: compiler unittests build failed && goto :failure
-)
-if '%TEST_NET40_COREUNIT%' == '1' (
-    %_msbuildexe% %msbuildflags% src/fsharp-library-unittests-build.proj /p:Configuration=%BUILD_CONFIG%
-    @if ERRORLEVEL 1 echo Error: library unittests build failed && goto :failure
-)
-
-if '%TEST_PORTABLE_COREUNIT%' == '1' (
-   %_msbuildexe% %msbuildflags% src/fsharp-library-unittests-build.proj  /p:TargetFramework=portable7 /p:Configuration=%BUILD_CONFIG%
-   @if ERRORLEVEL 1 echo Error: library unittests build failed && goto :failure
-
-   %_msbuildexe% %msbuildflags% src/fsharp-library-unittests-build.proj  /p:TargetFramework=portable47 /p:Configuration=%BUILD_CONFIG%
-   @if ERRORLEVEL 1 echo Error: library unittests build failed && goto :failure
-
-   %_msbuildexe% %msbuildflags% src/fsharp-library-unittests-build.proj  /p:TargetFramework=portable78 /p:Configuration=%BUILD_CONFIG%
-   @if ERRORLEVEL 1 echo Error: library unittests build failed && goto :failure
-
-   %_msbuildexe% %msbuildflags% src/fsharp-library-unittests-build.proj  /p:TargetFramework=portable259 /p:Configuration=%BUILD_CONFIG%
-   @if ERRORLEVEL 1 echo Error: library unittests build failed && goto :failure
-)
-
-if '%BUILD_VS%' == '1' (
-    %_msbuildexe% %msbuildflags% VisualFSharp.sln /p:Configuration=%BUILD_CONFIG%
-    @if ERRORLEVEL 1 echo Error: VS integration build failed && goto :failure
-)
-=======
 %_msbuildexe% %msbuildflags% build-everything.proj /p:Configuration=%BUILD_CONFIG%
->>>>>>> d7afa838
 
 @echo on
 call src\update.cmd %BUILD_CONFIG_LOWERCASE% -ngen
