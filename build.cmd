rem Copyright (c) Microsoft Corporation.  All Rights Reserved.  See License.txt in the project root for license information.
@if "%_echo%"=="" echo off 

setlocal enableDelayedExpansion

:ARGUMENTS_VALIDATION
if /I "%1" == "--help"  (goto :USAGE)
if /I "%1" == "/help"   (goto :USAGE)
if /I "%1" == "/h"      (goto :USAGE)
if /I "%1" == "/?"      (goto :USAGE)
goto :ARGUMENTS_OK


:USAGE

echo Build and run a subset of test suites
echo.
echo Usage:
echo.
echo build.cmd ^<all^|net40^|coreclr^|vs^>
echo           ^<proto^|protofx^>
echo           ^<ci^|ci_part1^|ci_part2^|ci_part3^|microbuild^|nuget^>
echo           ^<debug^|release^>
echo           ^<diag^|publicsign^>
echo           ^<test^|no-test^|test-net40-coreunit^|test-coreclr-coreunit^|test-compiler-unit^|test-net40-ideunit^|test-net40-fsharp^|test-coreclr-fsharp^|test-net40-fsharpqa^>
echo           ^<include tag^>
echo           ^<init^>
echo.
echo No arguments default to default", meaning this (no testing)
echo.
echo     build.cmd net40 
echo.
echo.Other examples:
echo.
echo.    build.cmd net40            (build compiler for .NET Framework)
echo.    build.cmd coreclr          (build compiler for .NET Core)
echo.    build.cmd buildfromsource  (build compiler for .NET Core -- Verify that buildfromsource works)
echo.    build.cmd vs               (build Visual Studio IDE Tools)
echo.    build.cmd all              (build everything)
echo.    build.cmd test             (build and test default targets)
echo.    build.cmd net40 test       (build and test compiler for .NET Framework)
echo.    build.cmd coreclr test     (build and test compiler for .NET Core)
echo.    build.cmd vs test          (build and test Visual Studio IDE Tools)
echo.    build.cmd all test         (build and test everything)
echo.    build.cmd nobuild test include Conformance (run only tests marked with Conformance category)
echo.    build.cmd nobuild test include Expensive (run only tests marked with Expensive category)
echo.
goto :success

:ARGUMENTS_OK

rem disable setup build by setting FSC_BUILD_SETUP=0
if /i "%FSC_BUILD_SETUP%" == "" (set FSC_BUILD_SETUP=1) 

rem by default don't build coreclr lkg.  However allow configuration by setting an environment variable : set BUILD_PROTO_WITH_CORECLR_LKG = 1
if "%BUILD_PROTO_WITH_CORECLR_LKG%" =="" (set BUILD_PROTO_WITH_CORECLR_LKG=0) 

set BUILD_PROTO=0
set BUILD_PHASE=1
set BUILD_NET40=0
set BUILD_NET40_FSHARP_CORE=0
set BUILD_CORECLR=0
set BUILD_FROMSOURCE=0
set BUILD_VS=0
set BUILD_FCS=0
set BUILD_CONFIG=release
set BUILD_DIAG=
set BUILD_PUBLICSIGN=0

set TEST_NET40_COMPILERUNIT_SUITE=0
set TEST_NET40_COREUNIT_SUITE=0
set TEST_NET40_FSHARP_SUITE=0
set TEST_NET40_FSHARPQA_SUITE=0
set TEST_CORECLR_COREUNIT_SUITE=0
set TEST_CORECLR_FSHARP_SUITE=0
set TEST_VS_IDEUNIT_SUITE=0
set TEST_FCS=0
set INCLUDE_TEST_SPEC_NUNIT=
set INCLUDE_TEST_TAGS=

set SIGN_TYPE=%PB_SIGNTYPE%

REM ------------------ Parse all arguments -----------------------

set _autoselect=1
set _autoselect_tests=0
set no_test=0
set /a counter=0
for /l %%x in (1 1 9) do (
    set /a counter=!counter!+1
    set /a nextcounter=!counter!+1
    call :PROCESS_ARG %%!counter! %%!nextcounter! "!counter!"
)
for %%i in (%BUILD_FSC_DEFAULT%) do ( call :PROCESS_ARG %%i )

REM apply defaults

if /i "%_buildexit%" == "1" (
		exit /B %_buildexitvalue%
)

if /i "%_autoselect%" == "1" (
    set BUILD_NET40_FSHARP_CORE=1
    set BUILD_NET40=1
)

if /i "%_autoselect_tests%" == "1" (
    if /i "%BUILD_NET40_FSHARP_CORE%" == "1" (
        set TEST_NET40_COREUNIT_SUITE=1
    )

    if /i "%BUILD_NET40%" == "1" (
        set TEST_NET40_COMPILERUNIT_SUITE=1
        set TEST_NET40_COREUNIT_SUITE=1
        set TEST_NET40_FSHARP_SUITE=1
        set TEST_NET40_FSHARPQA_SUITE=1
    )

    if /i "%BUILD_FCS%" == "1" (
        set TEST_FCS=1
    )

    if /i "%BUILD_CORECLR%" == "1" (
        set TEST_CORECLR_FSHARP_SUITE=1
        set TEST_CORECLR_COREUNIT_SUITE=1
    )

    if /i "%BUILD_VS%" == "1" (
        set TEST_VS_IDEUNIT_SUITE=1
    )
)

goto :MAIN

REM ------------------ Procedure to parse one argument -----------------------

:PROCESS_ARG
set ARG=%~1
set ARG2=%~2
if "%ARG%" == "1" if "%2" == "" (set ARG=default)
if "%2" == "" if not "%ARG%" == "default" goto :EOF

rem Do no work
if /i "%ARG%" == "none" (
    set _buildexit=1
    set _buildexitvalue=0
)

if /i "%ARG%" == "net40-lib" (
    set _autoselect=0
    set BUILD_NET40_FSHARP_CORE=1
)

if /i "%ARG%" == "net40" (
    set _autoselect=0
    set BUILD_NET40_FSHARP_CORE=1
    set BUILD_NET40=1
)

if /i "%ARG%" == "coreclr" (
    set _autoselect=0
    set BUILD_PROTO_WITH_CORECLR_LKG=1
    set BUILD_CORECLR=1
    set BUILD_FROMSOURCE=1
)

if /i "%ARG%" == "buildfromsource" (
    set _autoselect=0
    set BUILD_PROTO_WITH_CORECLR_LKG=1
    set BUILD_FROMSOURCE=1
)

if /i "%ARG%" == "vs" (
    set _autoselect=0
    set BUILD_NET40=1
    set BUILD_VS=1
)

if /i "%ARG%" == "fcs" (
    set _autoselect=0
    set BUILD_FCS=1
)

if /i "%ARG%" == "vstest" (
    set TEST_VS_IDEUNIT_SUITE=1
)

if /i "%ARG%" == "nobuild" (
    set BUILD_PHASE=0
)
if /i "%ARG%" == "all" (
    set _autoselect=0
    set BUILD_PROTO=1
    set BUILD_PROTO_WITH_CORECLR_LKG=1
    set BUILD_NET40=1
    set BUILD_CORECLR=1
    set BUILD_VS=1
    set BUILD_FCS=1
    set BUILD_SETUP=%FSC_BUILD_SETUP%
    set BUILD_NUGET=1
    set CI=1
)

if /i "%ARG%" == "microbuild" (
    set _autoselect=0
    set BUILD_PROTO=1
    set BUILD_NET40=1
    set BUILD_NET40_FSHARP_CORE=1
    set BUILD_PROTO_WITH_CORECLR_LKG=1
    set BUILD_CORECLR=1
    set BUILD_VS=1
    set BUILD_SETUP=%FSC_BUILD_SETUP%
    set BUILD_NUGET=1

    set TEST_NET40_COMPILERUNIT_SUITE=1
    set TEST_NET40_COREUNIT_SUITE=1
    set TEST_NET40_FSHARP_SUITE=1
    set TEST_NET40_FSHARPQA_SUITE=1
    set TEST_CORECLR_COREUNIT_SUITE=0
    set TEST_CORECLR_FSHARP_SUITE=0
    set TEST_VS_IDEUNIT_SUITE=1
    set CI=1

    REM redirecting TEMP directories
    set TEMP=%~dp0%BUILD_CONFIG%\TEMP
    set TMP=%~dp0%BUILD_CONFIG%\TEMP
)

if /i "%ARG%" == "nuget" (
    set _autoselect=0

    set BUILD_PROTO=1
    set BUILD_NET40_FSHARP_CORE=1
    set BUILD_PROTO_WITH_CORECLR_LKG=1
    set BUILD_CORECLR=1
    set BUILD_NUGET=1
)

REM These divide "ci" into three chunks which can be done in parallel
if /i "%ARG%" == "ci_part1" (
    set _autoselect=0

    REM what we do - build and test Visual F# Tools, including setup and nuget
    set BUILD_PROTO=1
    set BUILD_NUGET=1
    set BUILD_NET40=1
    set BUILD_NET40_FSHARP_CORE=1
    set BUILD_VS=1
    set TEST_VS_IDEUNIT_SUITE=1
    set BUILD_CORECLR=1
    set BUILD_SETUP=%FSC_BUILD_SETUP%
    set CI=1
)

if /i "%ARG%" == "ci_part2" (
    set _autoselect=0

    REM what we do - test F# on .NET Framework
    set BUILD_PROTO=1
    set BUILD_NET40=1
    set BUILD_NET40_FSHARP_CORE=1
    set TEST_NET40_COMPILERUNIT_SUITE=1
    set TEST_NET40_COREUNIT_SUITE=1
    set TEST_NET40_FSHARPQA_SUITE=1
    set TEST_NET40_FSHARP_SUITE=1
    set CI=1
)

if /i "%ARG%" == "ci_part3" (
    set _autoselect=0

    REM what we do: test F# on Core CLR: nuget requires coreclr, fcs requires coreclr
    set BUILD_PROTO_WITH_CORECLR_LKG=1
    set BUILD_PROTO=1
    set BUILD_CORECLR=1
    set BUILD_NET40_FSHARP_CORE=1
    set BUILD_NET40=1
    set TEST_CORECLR_FSHARP_SUITE=1
    set TEST_CORECLR_COREUNIT_SUITE=1
    set CI=1
)

if /i "%ARG%" == "ci_part4" (
    set _autoselect=0

    REM what we do: test F# on Core CLR: nuget requires coreclr, fcs requires coreclr
    set BUILD_PROTO_WITH_CORECLR_LKG=1
    set BUILD_PROTO=1
    set BUILD_CORECLR=1
    set BUILD_NET40_FSHARP_CORE=1
    set BUILD_NET40=1
    set BUILD_FCS=1
    set TEST_FCS=1
    set CI=1
)

if /i "%ARG%" == "proto" (
    set _autoselect=0
    set BUILD_PROTO=1
)

if /i "%ARG%" == "diag" (
    set BUILD_DIAG=/v:detailed
    if not defined APPVEYOR ( set BUILD_LOG=fsharp_build_log.log )
)

if /i "%ARG%" == "debug" (
    set BUILD_CONFIG=debug
)

if /i "%ARG%" == "release" (
    set BUILD_CONFIG=release
)

if /i "%ARG%" == "test-sign" (
    set SIGN_TYPE=test
)

if /i "%ARG%" == "real-sign" (
    set SIGN_TYPE=real
)

if /i "%ARG%" == "test" (
    set _autoselect_tests=1
)

if /i "%ARG%" == "no-test" (
    set no_test=1
)

if /i "%ARG%" == "include" (
    set /a counter=!counter!+1
    if "!INCLUDE_TEST_SPEC_NUNIT!" == "" ( set INCLUDE_TEST_SPEC_NUNIT=cat == %ARG2% ) else (set INCLUDE_TEST_SPEC_NUNIT=cat == %ARG2% or !INCLUDE_TEST_SPEC_NUNIT! )
    if "!INCLUDE_TEST_TAGS!" == "" ( set INCLUDE_TEST_TAGS=%ARG2% ) else (set INCLUDE_TEST_TAGS=%ARG2%;!INCLUDE_TEST_TAGS! )
)

if /i "%ARG%" == "test-all" (
    set _autoselect=0
    set BUILD_PROTO=1
    set BUILD_PROTO_WITH_CORECLR_LKG=1
    set BUILD_NET40=1
    set BUILD_NET40_FSHARP_CORE=1
    set BUILD_CORECLR=1
    set BUILD_VS=1
    set BUILD_FCS=1
    set BUILD_SETUP=%FSC_BUILD_SETUP%
    set BUILD_NUGET=1

    set TEST_NET40_COMPILERUNIT_SUITE=1
    set TEST_NET40_COREUNIT_SUITE=1
    set TEST_NET40_FSHARP_SUITE=1
    set TEST_NET40_FSHARPQA_SUITE=1
    set TEST_CORECLR_COREUNIT_SUITE=1
    set TEST_VS_IDEUNIT_SUITE=1
    set TEST_FCS=1
)

if /i "%ARG%" == "test-net40-fsharpqa" (
    set _autoselect=0
    set BUILD_NET40=1
    set BUILD_NET40_FSHARP_CORE=1
    set TEST_NET40_FSHARPQA_SUITE=1
)

if /i "%ARG%" == "test-compiler-unit" (
    set _autoselect=0
    set BUILD_NET40=1
    set BUILD_NET40_FSHARP_CORE=1
    set TEST_NET40_COMPILERUNIT_SUITE=1
)

if /i "%ARG%" == "test-net40-ideunit" (
    set _autoselect=0
    set BUILD_NET40=1
    set BUILD_NET40_FSHARP_CORE=1
    set BUILD_VS=1
    set TEST_VS_IDEUNIT_SUITE=1
)

if /i "%ARG%" == "test-net40-coreunit" (
    set _autoselect=0
    set BUILD_NET40_FSHARP_CORE=1
    set TEST_NET40_COREUNIT_SUITE=1
)

if /i "%ARG%" == "test-coreclr-coreunit" (
    set _autoselect=0
    set BUILD_PROTO_WITH_CORECLR_LKG=1
    set BUILD_CORECLR=1
    set TEST_CORECLR_COREUNIT_SUITE=1
)

if /i "%ARG%" == "test-net40-fsharp" (
    set _autoselect=0
    set BUILD_NET40=1
    set BUILD_NET40_FSHARP_CORE=1
    set TEST_NET40_FSHARP_SUITE=1
)

if /i "%ARG%" == "test-fcs" (
    set _autoselect=0
    set BUILD_FCS=1
    set TEST_FCS=1
)

if /i "%ARG%" == "test-coreclr-fsharp" (
    set _autoselect=0
    set BUILD_NET40=1
    set BUILD_NET40_FSHARP_CORE=1
    set BUILD_PROTO_WITH_CORECLR_LKG=1
    set BUILD_CORECLR=1
    set TEST_CORECLR_FSHARP_SUITE=1
)

if /i "%ARG%" == "publicsign" (
    set BUILD_PUBLICSIGN=1
)

if /i "%ARG%" == "init" (
    set BUILD_PROTO_WITH_CORECLR_LKG=1
)

goto :EOF
:: Note: "goto :EOF" returns from an in-batchfile "call" command
:: in preference to returning from the entire batch file.

REM ------------------ Report config -----------------------

:MAIN

REM after this point, ARG variable should not be used, use only BUILD_* or TEST_*

REM all PB_* variables override any settings

REM if the `PB_SKIPTESTS` variable is set to 'true' then no tests should be built or run, even if explicitly specified
if /i "%PB_SKIPTESTS%" == "true" (
    set TEST_NET40_COMPILERUNIT_SUITE=0
    set TEST_NET40_COREUNIT_SUITE=0
    set TEST_NET40_FSHARP_SUITE=0
    set TEST_NET40_FSHARPQA_SUITE=0
    set TEST_CORECLR_COREUNIT_SUITE=0
    set TEST_CORECLR_FSHARP_SUITE=0
    set TEST_VS_IDEUNIT_SUITE=0
)

if /i "%BUILD_PROTO_WITH_CORECLR_LKG%" == "1" (
    set NEEDS_DOTNET_CLI_TOOLS=1
)

if /i "%BUILD_CORECLR%" == "1" (
    set NEEDS_DOTNET_CLI_TOOLS=1
)

if /i "%BUILD_FROMSOURCE%" == "1" (
    set NEEDS_DOTNET_CLI_TOOLS=1
)

if /i "%BUILD_FCS%" == "1" (
    set NEEDS_DOTNET_CLI_TOOLS=1
)

rem Decide if Proto need building
if NOT EXIST Proto\net40\bin\fsc.exe (
  set BUILD_PROTO=1
)

echo Build/Tests configuration:
echo.
echo BUILD_PROTO=%BUILD_PROTO%
echo BUILD_PROTO_WITH_CORECLR_LKG=%BUILD_PROTO_WITH_CORECLR_LKG%
echo BUILD_NET40=%BUILD_NET40%
echo BUILD_NET40_FSHARP_CORE=%BUILD_NET40_FSHARP_CORE%
echo BUILD_CORECLR=%BUILD_CORECLR%
echo BUILD_FROMSOURCE=%BUILD_FROMSOURCE%
echo BUILD_VS=%BUILD_VS%
echo BUILD_FCS=%BUILD_FCS%
echo BUILD_SETUP=%BUILD_SETUP%
echo BUILD_NUGET=%BUILD_NUGET%
echo BUILD_CONFIG=%BUILD_CONFIG%
echo BUILD_PUBLICSIGN=%BUILD_PUBLICSIGN%
echo.
echo PB_SKIPTESTS=%PB_SKIPTESTS%
echo PB_RESTORESOURCE=%PB_RESTORESOURCE%
echo.
echo SIGN_TYPE=%SIGN_TYPE%
echo TEST_FCS=%TEST_FCS%
echo TEST_NET40_COMPILERUNIT_SUITE=%TEST_NET40_COMPILERUNIT_SUITE%
echo TEST_NET40_COREUNIT_SUITE=%TEST_NET40_COREUNIT_SUITE%
echo TEST_NET40_FSHARP_SUITE=%TEST_NET40_FSHARP_SUITE%
echo TEST_NET40_FSHARPQA_SUITE=%TEST_NET40_FSHARPQA_SUITE%
echo TEST_CORECLR_COREUNIT_SUITE=%TEST_CORECLR_COREUNIT_SUITE%
echo TEST_CORECLR_FSHARP_SUITE=%TEST_CORECLR_FSHARP_SUITE%
echo TEST_VS_IDEUNIT_SUITE=%TEST_VS_IDEUNIT_SUITE%
echo INCLUDE_TEST_SPEC_NUNIT=%INCLUDE_TEST_SPEC_NUNIT%
echo INCLUDE_TEST_TAGS=%INCLUDE_TEST_TAGS%
echo TEMP=%TEMP%

:: load Visual Studio 2017 developer command prompt if VS150COMNTOOLS is not set

:: If this is not set, VsDevCmd.bat will change %cd% to [USERPROFILE]\source, causing the build to fail.
SET VSCMD_START_DIR=%cd%

:: try to find an RC or RTM edition of VS2017
if "%VS150COMNTOOLS%" EQU "" if exist "%ProgramFiles(x86)%\Microsoft Visual Studio\2017\Enterprise\Common7\Tools\VsDevCmd.bat" (
    call "%ProgramFiles(x86)%\Microsoft Visual Studio\2017\Enterprise\Common7\Tools\VsDevCmd.bat"
)
if "%VS150COMNTOOLS%" EQU "" if exist "%ProgramFiles(x86)%\Microsoft Visual Studio\2017\Professional\Common7\Tools\VsDevCmd.bat" (
    call "%ProgramFiles(x86)%\Microsoft Visual Studio\2017\Professional\Common7\Tools\VsDevCmd.bat"
)
if "%VS150COMNTOOLS%" EQU "" if exist "%ProgramFiles(x86)%\Microsoft Visual Studio\2017\Community\Common7\Tools\VsDevCmd.bat" (
    call "%ProgramFiles(x86)%\Microsoft Visual Studio\2017\Community\Common7\Tools\VsDevCmd.bat"
)

:: Allow build from Preview editions
if "%VS150COMNTOOLS%" EQU "" if exist "%ProgramFiles(x86)%\Microsoft Visual Studio\Preview\Enterprise\Common7\Tools\VsDevCmd.bat" (
    call "%ProgramFiles(x86)%\Microsoft Visual Studio\Preview\Enterprise\Common7\Tools\VsDevCmd.bat"
)
if "%VS150COMNTOOLS%" EQU "" if exist "%ProgramFiles(x86)%\Microsoft Visual Studio\Preview\Professional\Common7\Tools\VsDevCmd.bat" (
    call "%ProgramFiles(x86)%\Microsoft Visual Studio\Preview\Enterprise\Common7\Tools\VsDevCmd.bat"
)
if "%VS150COMNTOOLS%" EQU "" if exist "%ProgramFiles(x86)%\Microsoft Visual Studio\Preview\Community\Common7\Tools\VsDevCmd.bat" (
    call "%ProgramFiles(x86)%\Microsoft Visual Studio\Preview\Enterprise\Common7\Tools\VsDevCmd.bat"
)

:: If there's no installation of VS2017 or VS2017 Preview, use the build tools
if "%VS150COMNTOOLS%" EQU "" if exist "%ProgramFiles(x86)%\Microsoft Visual Studio\2017\BuildTools\Common7\Tools\VsDevCmd.bat" (
    call "%ProgramFiles(x86)%\Microsoft Visual Studio\2017\BuildTools\Common7\Tools\VsDevCmd.bat"
)

echo.
echo Environment
set
echo.
echo.

echo ---------------- Done with arguments, starting preparation -----------------

set BuildToolsPackage=Microsoft.VSSDK.BuildTools.15.1.192
if "%VSSDKInstall%"=="" (
     set VSSDKInstall=%~dp0packages\%BuildToolsPackage%\tools\vssdk
)
if "%VSSDKToolsPath%"=="" (
     set VSSDKToolsPath=%~dp0packages\%BuildToolsPackage%\tools\vssdk\bin
)
if "%VSSDKIncludes%"=="" (
     set VSSDKIncludes=%~dp0packages\%BuildToolsPackage%\tools\vssdk\inc
)

if "%RestorePackages%"=="" (
    set RestorePackages=true
)

@echo VSSDKInstall:   %VSSDKInstall%
@echo VSSDKToolsPath: %VSSDKToolsPath%
@echo VSSDKIncludes:  %VSSDKIncludes%

@call src\update.cmd signonly

:: Check prerequisites
if not "%VisualStudioVersion%" == "" goto vsversionset
if exist "%VS150COMNTOOLS%\..\ide\devenv.exe" set VisualStudioVersion=15.0
if not "%VisualStudioVersion%" == "" goto vsversionset

if not "%VisualStudioVersion%" == "" goto vsversionset
if exist "%VS150COMNTOOLS%\..\..\ide\devenv.exe" set VisualStudioVersion=15.0
if not "%VisualStudioVersion%" == "" goto vsversionset

if exist "%VS140COMNTOOLS%\..\ide\devenv.exe" set VisualStudioVersion=14.0
if exist "%ProgramFiles(x86)%\Microsoft Visual Studio 14.0\common7\ide\devenv.exe" set VisualStudioVersion=14.0
if exist "%ProgramFiles%\Microsoft Visual Studio 14.0\common7\ide\devenv.exe" set VisualStudioVersion=14.0
if not "%VisualStudioVersion%" == "" goto vsversionset

if exist "%VS120COMNTOOLS%\..\ide\devenv.exe" set VisualStudioVersion=12.0
if exist "%ProgramFiles(x86)%\Microsoft Visual Studio 12.0\common7\ide\devenv.exe" set VisualStudioVersion=12.0
if exist "%ProgramFiles%\Microsoft Visual Studio 12.0\common7\ide\devenv.exe" set VisualStudioVersion=12.0

:vsversionset
if "%VisualStudioVersion%" == "" echo Error: Could not find an installation of Visual Studio && goto :failure

if exist "%VS150COMNTOOLS%\..\..\MSBuild\15.0\Bin\MSBuild.exe" (
    set _msbuildexe="%VS150COMNTOOLS%\..\..\MSBuild\15.0\Bin\MSBuild.exe"
    goto :havemsbuild
)
if exist "%ProgramFiles(x86)%\MSBuild\%VisualStudioVersion%\Bin\MSBuild.exe" (
    set _msbuildexe="%ProgramFiles(x86)%\MSBuild\%VisualStudioVersion%\Bin\MSBuild.exe"
    goto :havemsbuild
)
if exist "%ProgramFiles%\MSBuild\%VisualStudioVersion%\Bin\MSBuild.exe" (
    set _msbuildexe="%ProgramFiles%\MSBuild\%VisualStudioVersion%\Bin\MSBuild.exe"
    goto :havemsbuild
)
echo Error: Could not find MSBuild.exe. && goto :failure
goto :eof

:havemsbuild
set _nrswitch=/nr:false

set msbuildflags=%_nrswitch% /nologo
REM set msbuildflags=%_nrswitch% /nologo
set _ngenexe="%SystemRoot%\Microsoft.NET\Framework\v4.0.30319\ngen.exe"
if not exist %_ngenexe% echo Error: Could not find ngen.exe. && goto :failure

echo ---------------- Done with prepare, starting package restore ----------------

set _nugetexe="%~dp0.nuget\NuGet.exe"
set _nugetconfig="%~dp0NuGet.Config"

if "%RestorePackages%" == "true" (
    if "%BUILD_FCS%" == "1" (
      cd fcs
      .paket\paket.exe restore
      cd..
      @if ERRORLEVEL 1 echo Error: Paket restore failed  && goto :failure
    )

    %_ngenexe% install %_nugetexe%  /nologo
    set _nugetoptions=-PackagesDirectory packages -ConfigFile %_nugetconfig%
    if not "%PB_RESTORESOURCE%" == "" (
        set _nugetoptions=!_nugetoptions! -FallbackSource %PB_RESTORESOURCE%
    )

    echo _nugetoptions=!_nugetoptions!

    %_nugetexe% restore packages.config !_nugetoptions!
    @if ERRORLEVEL 1 echo Error: Nuget restore failed  && goto :failure

    if "%BUILD_SETUP%" == "1" (
        %_nugetexe% restore setup\packages.config !_nugetoptions!
        @if ERRORLEVEL 1 echo Error: Nuget restore failed  && goto :failure
    )

    if not "%SIGN_TYPE%" == "" (
        set signtoolnugetoptions=-PackagesDirectory %USERPROFILE%\.nuget\packages -ConfigFile %_nugetconfig%
        if not "%PB_RESTORESOURCE%" == "" set signtoolnugetoptions=!signtoolnugetoptions! -FallbackSource %PB_RESTORESOURCE%
        %_nugetexe% restore build\config\packages.config !signtoolnugetoptions!
        @if ERRORLEVEL 1 echo Error: Nuget restore failed && goto :failure
    )

    set restore_fsharp_suite=0
    if "%TEST_NET40_FSHARP_SUITE%" == "1" set restore_fsharp_suite=1
    if "%TEST_CORECLR_FSHARP_SUITE%" == "1" set restore_fsharp_suite=1

    if "!restore_fsharp_suite!" == "1" (
        %_nugetexe% restore tests\fsharp\packages.config !_nugetoptions!
        @if ERRORLEVEL 1 echo Error: Nuget restore failed  && goto :failure
    )
)

if "%NEEDS_DOTNET_CLI_TOOLS%" == "1" (
    :: Restore the Tools directory
    call %~dp0init-tools.cmd
)
<<<<<<< HEAD
=======

echo ----------- Done with package restore, starting dependency uptake check -------------

if not "%PB_PackageVersionPropsUrl%" == "" (
    set dependencyUptakeDir=%~dp0Tools\dependencyUptake
    if not exist "!dependencyUptakeDir!" mkdir "!dependencyUptakeDir!"

    :: download package version overrides
    echo powershell -noprofile -executionPolicy RemoteSigned -command "Invoke-WebRequest -Uri '%PB_PackageVersionPropsUrl%' -OutFile '!dependencyUptakeDir!\PackageVersions.props'"
         powershell -noprofile -executionPolicy RemoteSigned -command "Invoke-WebRequest -Uri '%PB_PackageVersionPropsUrl%' -OutFile '!dependencyUptakeDir!\PackageVersions.props'"
    if ERRORLEVEL 1 echo Error downloading package version properties && goto :failure

    :: prepare dependency uptake files
    echo %_msbuildexe% %msbuildflags% %~dp0build\projects\PrepareDependencyUptake.proj /t:Build
         %_msbuildexe% %msbuildflags% %~dp0build\projects\PrepareDependencyUptake.proj /t:Build
    if ERRORLEVEL 1 echo Error building dependency uptake files && goto :failure

    :: restore dependencies
    %_nugetexe% restore !dependencyUptakeDir!\packages.config -PackagesDirectory packages -ConfigFile !dependencyUptakeDir!\NuGet.config
    if ERRORLEVEL 1 echo Error restoring dependency uptake packages && goto :failure
)

>>>>>>> 6cc78a80
set _dotnetcliexe=%~dp0Tools\dotnetcli\dotnet.exe
set _dotnet20exe=%~dp0Tools\dotnet20\dotnet.exe
set NUGET_PACKAGES=%~dp0Packages
set path=%~dp0Tools\dotnet20\;%path%

if "%NEEDS_DOTNET_CLI_TOOLS%" == "1" (
    :: Restore projects using dotnet CLI tool 
    echo %_dotnet20exe% restore -v:d build-everything.proj %msbuildflags% %BUILD_DIAG%
         %_dotnet20exe% restore -v:d build-everything.proj %msbuildflags% %BUILD_DIAG%
)


echo ----------- Done with package restore, starting dependency uptake check -------------

if not "%PB_PackageVersionPropsUrl%" == "" (
    set dependencyUptakeDir=%~dp0Tools\dependencyUptake
    if not exist "!dependencyUptakeDir!" mkdir "!dependencyUptakeDir!"

    :: download package version overrides
    echo powershell -noprofile -executionPolicy RemoteSigned -command "Invoke-WebRequest -Uri '%PB_PackageVersionPropsUrl%' -OutFile '!dependencyUptakeDir!\PackageVersions.props'"
         powershell -noprofile -executionPolicy RemoteSigned -command "Invoke-WebRequest -Uri '%PB_PackageVersionPropsUrl%' -OutFile '!dependencyUptakeDir!\PackageVersions.props'"
    if ERRORLEVEL 1 echo Error downloading package version properties && goto :failure

    :: prepare dependency uptake files
    echo %_msbuildexe% %msbuildflags% %~dp0build\projects\PrepareDependencyUptake.proj /t:Build
         %_msbuildexe% %msbuildflags% %~dp0build\projects\PrepareDependencyUptake.proj /t:Build
    if ERRORLEVEL 1 echo Error building dependency uptake files && goto :failure

    :: restore dependencies
    %_nugetexe% restore !dependencyUptakeDir!\packages.config -PackagesDirectory packages -ConfigFile !dependencyUptakeDir!\NuGet.config
    if ERRORLEVEL 1 echo Error restoring dependency uptake packages && goto :failure
)

set _fsiexe="packages\FSharp.Compiler.Tools.4.1.27\tools\fsi.exe"
if not exist %_fsiexe% echo Error: Could not find %_fsiexe% && goto :failure
%_ngenexe% install %_fsiexe% /nologo 

if not exist %_nugetexe% echo Error: Could not find %_nugetexe% && goto :failure
%_ngenexe% install %_nugetexe% /nologo 

echo ---------------- Done with package restore, verify buildfrom source ---------------
if "%BUILD_PROTO_WITH_CORECLR_LKG%" == "1" (
  pushd src
  call buildfromsource.cmd
  @if ERRORLEVEL 1 echo Error: buildfromsource.cmd failed  && goto :failure
  popd
)

echo ---------------- Done with package restore, starting proto ------------------------

rem Build Proto
if "%BUILD_PROTO%" == "1" (
  rmdir /s /q Proto

  if "%BUILD_PROTO_WITH_CORECLR_LKG%" == "1" (

    echo %_msbuildexe% %msbuildflags% src\fsharp-proto-build.proj /p:BUILD_PROTO_WITH_CORECLR_LKG=%BUILD_PROTO_WITH_CORECLR_LKG% /p:Configuration=Proto /p:DisableLocalization=true
         %_msbuildexe% %msbuildflags% src\fsharp-proto-build.proj /p:BUILD_PROTO_WITH_CORECLR_LKG=%BUILD_PROTO_WITH_CORECLR_LKG% /p:Configuration=Proto /p:DisableLocalization=true
    @if ERRORLEVEL 1 echo Error: compiler proto build failed && goto :failure
  )

  if "%BUILD_PROTO_WITH_CORECLR_LKG%" == "0" (

    echo %_ngenexe% install packages\FSharp.Compiler.Tools.4.1.27\tools\fsc.exe /nologo 
         %_ngenexe% install packages\FSharp.Compiler.Tools.4.1.27\tools\fsc.exe /nologo 

    echo %_msbuildexe% %msbuildflags% src\fsharp-proto-build.proj /p:BUILD_PROTO_WITH_CORECLR_LKG=%BUILD_PROTO_WITH_CORECLR_LKG% /p:Configuration=Proto /p:DisableLocalization=true
         %_msbuildexe% %msbuildflags% src\fsharp-proto-build.proj /p:BUILD_PROTO_WITH_CORECLR_LKG=%BUILD_PROTO_WITH_CORECLR_LKG% /p:Configuration=Proto /p:DisableLocalization=true
    @if ERRORLEVEL 1 echo Error: compiler proto build failed && goto :failure
  )

  echo %_ngenexe% install Proto\net40\bin\fsc.exe /nologo 
       %_ngenexe% install Proto\net40\bin\fsc.exe /nologo 
  @if ERRORLEVEL 1 echo Error: NGen of proto failed  && goto :failure
)

echo ---------------- Done with proto, starting build ------------------------

if "%BUILD_PHASE%" == "1" (

    echo %_msbuildexe% %msbuildflags% build-everything.proj /t:Restore %BUILD_DIAG%
         %_msbuildexe% %msbuildflags% build-everything.proj /t:Restore %BUILD_DIAG%

    echo %_msbuildexe% %msbuildflags% build-everything.proj /p:Configuration=%BUILD_CONFIG% %BUILD_DIAG% /p:BUILD_PUBLICSIGN=%BUILD_PUBLICSIGN%
         %_msbuildexe% %msbuildflags% build-everything.proj /p:Configuration=%BUILD_CONFIG% %BUILD_DIAG% /p:BUILD_PUBLICSIGN=%BUILD_PUBLICSIGN%

   @if ERRORLEVEL 1 echo Error build failed && goto :failure
)

echo ---------------- Done with build, starting assembly version checks ---------------
set asmvercheckpath=%~dp0tests\fsharpqa\testenv\src\AssemblyVersionCheck

echo "%~dp0%BUILD_CONFIG%\net40\bin\fsi.exe" %asmvercheckpath%\AssemblyVersionCheck.fsx -- "%~dp0build\config\AssemblySignToolData.json" "%~dp0%BUILD_CONFIG%"
     "%~dp0%BUILD_CONFIG%\net40\bin\fsi.exe" %asmvercheckpath%\AssemblyVersionCheck.fsx -- "%~dp0build\config\AssemblySignToolData.json" "%~dp0%BUILD_CONFIG%"
if ERRORLEVEL 1 echo Error verifying assembly versions and commit hashes. && goto :failure

echo ---------------- Done with assembly version checks, starting assembly signing ---------------

if not "%SIGN_TYPE%" == "" (
    echo build\scripts\run-signtool.cmd -MSBuild %_msbuildexe% -SignType %SIGN_TYPE% -ConfigFile build\config\AssemblySignToolData.json
    call build\scripts\run-signtool.cmd -MSBuild %_msbuildexe% -SignType %SIGN_TYPE% -ConfigFile build\config\AssemblySignToolData.json
    if ERRORLEVEL 1 echo Error running sign tool && goto :failure
)

echo ---------------- Done with assembly signing, start package creation ---------------

echo %_msbuildexe% %msbuildflags% build-nuget-packages.proj /p:Configuration=%BUILD_CONFIG%
     %_msbuildexe% %msbuildflags% build-nuget-packages.proj /p:Configuration=%BUILD_CONFIG%
if ERRORLEVEL 1 echo Error building NuGet packages && goto :failure

if "%BUILD_SETUP%" == "1" (
    echo %_msbuildexe% %msbuildflags% setup\build-msi.proj /p:Configuration=%BUILD_CONFIG%
         %_msbuildexe% %msbuildflags% setup\build-msi.proj /p:Configuration=%BUILD_CONFIG%
    if ERRORLEVEL 1 echo Error building MSI && goto :failure
)

if not "%SIGN_TYPE%" == "" (
    echo build\scripts\run-signtool.cmd -MSBuild %_msbuildexe% -SignType %SIGN_TYPE% -ConfigFile build\config\MsiSignToolData.json
    call build\scripts\run-signtool.cmd -MSBuild %_msbuildexe% -SignType %SIGN_TYPE% -ConfigFile build\config\MsiSignToolData.json
    if ERRORLEVEL 1 echo Error running sign tool && goto :failure
)

if "%BUILD_SETUP%" == "1" (
    echo %_msbuildexe% %msbuildflags% setup\build-insertion.proj /p:Configuration=%BUILD_CONFIG%
         %_msbuildexe% %msbuildflags% setup\build-insertion.proj /p:Configuration=%BUILD_CONFIG%
    if ERRORLEVEL 1 echo Error building insertion packages && goto :failure
)

if not "%SIGN_TYPE%" == "" (
    echo build\scripts\run-signtool.cmd -MSBuild %_msbuildexe% -SignType %SIGN_TYPE% -ConfigFile build\config\InsertionSignToolData.json
    call build\scripts\run-signtool.cmd -MSBuild %_msbuildexe% -SignType %SIGN_TYPE% -ConfigFile build\config\InsertionSignToolData.json
    if ERRORLEVEL 1 echo Error running sign tool && goto :failure
)

echo ---------------- Done with signing, building insertion files ---------------

if "%BUILD_SETUP%" == "1" (
    echo %_msbuildexe% %msbuildflags% setup\Swix\Microsoft.FSharp.vsmanproj /p:Configuration=%BUILD_CONFIG%
         %_msbuildexe% %msbuildflags% setup\Swix\Microsoft.FSharp.vsmanproj /p:Configuration=%BUILD_CONFIG%
    if ERRORLEVEL 1 echo Error building .vsmanproj && goto :failure
)

echo ---------------- Done building insertion files, starting pack/update/prepare ---------------

if "%BUILD_NET40_FSHARP_CORE%" == "1" (
  echo ----------------  start update.cmd ---------------
  call src\update.cmd %BUILD_CONFIG% -ngen
)

@echo set NUNITPATH=packages\NUnit.Console.3.0.0\tools\
set NUNITPATH=packages\NUnit.Console.3.0.0\tools\
if not exist %NUNITPATH% echo Error: Could not find %NUNITPATH% && goto :failure

@echo xcopy "%NUNITPATH%*.*"  "%~dp0tests\fsharpqa\testenv\bin\nunit\*.*" /S /Q /Y
      xcopy "%NUNITPATH%*.*"  "%~dp0tests\fsharpqa\testenv\bin\nunit\*.*" /S /Q /Y

@echo xcopy "%~dp0tests\fsharpqa\testenv\src\nunit*.*" "%~dp0tests\fsharpqa\testenv\bin\nunit\*.*" /S /Q /Y
      xcopy "%~dp0tests\fsharpqa\testenv\src\nunit*.*" "%~dp0tests\fsharpqa\testenv\bin\nunit\*.*" /S /Q /Y

set X86_PROGRAMFILES=%ProgramFiles%
if "%OSARCH%"=="AMD64" set X86_PROGRAMFILES=%ProgramFiles(x86)%

set SYSWOW64=.
if "%OSARCH%"=="AMD64" set SYSWOW64=SysWoW64

if not "%OSARCH%"=="x86" set REGEXE32BIT=%WINDIR%\syswow64\reg.exe

echo SDK environment vars from Registry
echo ==================================

for /d %%i in (%WINDIR%\Microsoft.NET\Framework\v4.0.?????) do set CORDIR=%%i
set PATH=%PATH%;%CORDIR%

set REGEXE32BIT=reg.exe

IF NOT DEFINED SNEXE32  IF EXIST "%WINSDKNETFXTOOLS%\sn.exe"                set SNEXE32=%WINSDKNETFXTOOLS%sn.exe
IF NOT DEFINED SNEXE64  IF EXIST "%WINSDKNETFXTOOLS%x64\sn.exe"             set SNEXE64=%WINSDKNETFXTOOLS%x64\sn.exe

echo.
echo SDK environment vars
echo =======================
echo WINSDKNETFXTOOLS:  %WINSDKNETFXTOOLS%
echo SNEXE32:           %SNEXE32%
echo SNEXE64:           %SNEXE64%
echo

if "%TEST_NET40_COMPILERUNIT_SUITE%" == "0" if "%TEST_FCS%" == "0" if "%TEST_NET40_COREUNIT_SUITE%" == "0" if "%TEST_CORECLR_COREUNIT_SUITE%" == "0" if "%TEST_VS_IDEUNIT_SUITE%" == "0" if "%TEST_NET40_FSHARP_SUITE%" == "0" if "%TEST_NET40_FSHARPQA_SUITE%" == "0" goto :success

if "%no_test%" == "1" goto :success

echo ---------------- Done with update, starting tests -----------------------

if NOT "%INCLUDE_TEST_SPEC_NUNIT%" == "" (
    set WHERE_ARG_NUNIT=--where "%INCLUDE_TEST_SPEC_NUNIT%"
)
if NOT "%INCLUDE_TEST_TAGS%" == "" (
    set TTAGS_ARG_RUNALL=-ttags:%INCLUDE_TEST_TAGS%
)
echo WHERE_ARG_NUNIT=!WHERE_ARG_NUNIT!

set NUNITPATH=%~dp0tests\fsharpqa\testenv\bin\nunit\
set NUNIT3_CONSOLE=%~dp0packages\NUnit.Console.3.0.0\tools\nunit3-console.exe
set link_exe=%~dp0tests\fsharpqa\testenv\bin\link\link.exe
if not exist "%link_exe%" (
    echo Error: failed to find "%link_exe%" use nuget to restore the VisualCppTools package
    goto :failure
)

if /I not "%single_threaded%" == "true" (set PARALLEL_ARG=-procs:%NUMBER_OF_PROCESSORS%) else set PARALLEL_ARG=-procs:0

set FSCBINPATH=%~dp0%BUILD_CONFIG%\net40\bin
set RESULTSDIR=%~dp0tests\TestResults
if not exist "%RESULTSDIR%" (mkdir "%RESULTSDIR%")

ECHO FSCBINPATH=%FSCBINPATH%
ECHO RESULTSDIR=%RESULTSDIR%
ECHO link_exe=%link_exe%
ECHO NUNIT3_CONSOLE=%NUNIT3_CONSOLE%
ECHO NUNITPATH=%NUNITPATH%

REM ---------------- test-net40-fsharp  -----------------------

if "%TEST_NET40_FSHARP_SUITE%" == "1" (

    set OUTPUTARG=
    set ERRORARG=
    set OUTPUTFILE=
    set ERRORFILE=
    set XMLFILE=!RESULTSDIR!\test-net40-fsharp-results.xml
    if "%CI%" == "1" (
        set OUTPUTFILE=!RESULTSDIR!\test-net40-fsharp-output.log
        set OUTPUTARG=--output:"!OUTPUTFILE!" 
        set ERRORFILE=!RESULTSDIR!\test-net40-fsharp-errors.log
        set ERRORARG=--err:"!ERRORFILE!" 
    )

    echo "!NUNIT3_CONSOLE!" --verbose "!FSCBINPATH!\FSharp.Tests.FSharpSuite.dll" --framework:V4.0 --work:"!FSCBINPATH!"  !OUTPUTARG! !ERRORARG! --result:"!XMLFILE!;format=nunit3" !WHERE_ARG_NUNIT!
         "!NUNIT3_CONSOLE!" --verbose "!FSCBINPATH!\FSharp.Tests.FSharpSuite.dll" --framework:V4.0 --work:"!FSCBINPATH!"  !OUTPUTARG! !ERRORARG! --result:"!XMLFILE!;format=nunit3" !WHERE_ARG_NUNIT!

    if errorlevel 1 (
        type "!ERRORFILE!"
        echo -----------------------------------------------------------------
        echo Error: Running tests net40-fsharp failed, see log above -- FAILED
        echo -----------------------------------------------------------------
        goto :failure
    )
)

REM ---------------- test-fcs  -----------------------

if "%TEST_FCS%" == "1" (

    del /q fcs\FSharp.Compiler.Service.Tests\TestResults\*.trx
    echo "!_dotnet20exe!" test fcs/FSharp.Compiler.Service.Tests/FSharp.Compiler.Service.Tests.fsproj -c Release --logger:trx
         "!_dotnet20exe!" test fcs/FSharp.Compiler.Service.Tests/FSharp.Compiler.Service.Tests.fsproj -c Release --logger:trx

    if errorlevel 1 (
        type fcs\FSharp.Compiler.Service.Tests\TestResults\*.trx
        echo -----------------------------------------------------------------
        echo Error: Running FCS tests failed. See XML logging output above. Search for 'outcome="Failed"' or 'Failed '
        echo .
        echo Error: Note that tests were run with both .NET Core and .NET Framework.
        echo Error: Try running tests locally and using 
        echo .
        echo    dotnet test fcs/FSharp.Compiler.Service.Tests/FSharp.Compiler.Service.Tests.fsproj -c Release --logger:trx
        echo .
        echo Error: and look for results in
        echo .
        echo    fcs\FSharp.Compiler.Service.Tests\TestResults\*.trx
        echo .
        echo -----------------------------------------------------------------
        goto :failure
    )
)
REM ---------------- net40-fsharpqa  -----------------------

set OSARCH=%PROCESSOR_ARCHITECTURE%

rem Set this to 1 in order to use an external compiler host process
rem    This only has an effect when running the FSHARPQA tests, but can
rem    greatly speed up execution since fsc.exe does not need to be spawned thousands of times
set HOSTED_COMPILER=1

if "%TEST_NET40_FSHARPQA_SUITE%" == "1" (

    set FSC=!FSCBINPATH!\fsc.exe
    set FSCOREDLLPATH=!FSCBinPath!\FSharp.Core.dll
    set PATH=!FSCBINPATH!;!PATH!
    set perlexe=%~dp0packages\StrawberryPerl64.5.22.2.1\Tools\perl\bin\perl.exe
    if not exist !perlexe! (echo Error: perl was not downloaded from check the packages directory: !perlexe! && goto :failure )

    set OUTPUTFILE=test-net40-fsharpqa-results.log
    set ERRORFILE=test-net40-fsharpqa-errors.log
    set FAILENV=test-net40-fsharpqa-errors

    pushd %~dp0tests\fsharpqa\source
    echo !perlexe! %~dp0tests\fsharpqa\testenv\bin\runall.pl -resultsroot !RESULTSDIR! -results !OUTPUTFILE! -log !ERRORFILE! -fail !FAILENV! -cleanup:no !TTAGS_ARG_RUNALL! !PARALLEL_ARG!
         !perlexe! %~dp0tests\fsharpqa\testenv\bin\runall.pl -resultsroot !RESULTSDIR! -results !OUTPUTFILE! -log !ERRORFILE! -fail !FAILENV! -cleanup:no !TTAGS_ARG_RUNALL! !PARALLEL_ARG!

    popd
    if ERRORLEVEL 1 (
        type "%RESULTSDIR%\!OUTPUTFILE!"
        echo -----------------------------------------------------------------
        type "%RESULTSDIR%\!ERRORFILE!"
        echo -----------------------------------------------------------------
        echo Error: Running tests net40-fsharpqa failed, see logs above -- FAILED
        echo -----------------------------------------------------------------
        goto :failure
    )
)

REM ---------------- net40-compilerunit  -----------------------

if "%TEST_NET40_COMPILERUNIT_SUITE%" == "1" (

    set OUTPUTARG=
    set ERRORARG=
    set OUTPUTFILE=
    set ERRORFILE=
    set XMLFILE=!RESULTSDIR!\test-net40-compilerunit-results.xml
    if "%CI%" == "1" (
        set OUTPUTFILE=!RESULTSDIR!\test-net40-compilerunit-output.log
        set ERRORFILE=!RESULTSDIR!\test-net40-compilerunit-errors.log
        set ERRORARG=--err:"!ERRORFILE!" 
        set OUTPUTARG=--output:"!OUTPUTFILE!" 
    )
    set ERRORFILE=!RESULTSDIR!\test-net40-compilerunit-errors.log
    echo "!NUNIT3_CONSOLE!" --verbose --framework:V4.0 --result:"!XMLFILE!;format=nunit3" !OUTPUTARG!  !ERRORARG! --work:"!FSCBINPATH!" "!FSCBINPATH!\..\..\net40\bin\FSharp.Compiler.UnitTests.dll" !WHERE_ARG_NUNIT!
         "!NUNIT3_CONSOLE!" --verbose --framework:V4.0 --result:"!XMLFILE!;format=nunit3" !OUTPUTARG!  !ERRORARG! --work:"!FSCBINPATH!" "!FSCBINPATH!\..\..\net40\bin\FSharp.Compiler.UnitTests.dll" !WHERE_ARG_NUNIT!

    if errorlevel 1 (
        echo -----------------------------------------------------------------
        type "!OUTPUTFILE!"
        echo -----------------------------------------------------------------
        type "!ERRORFILE!"
        echo -----------------------------------------------------------------
        echo Error: Running tests net40-compilerunit failed, see logs above -- FAILED
        echo -----------------------------------------------------------------
        goto :failure
    )
)

REM ---------------- net40-coreunit  -----------------------

if "%TEST_NET40_COREUNIT_SUITE%" == "1" (

    set OUTPUTARG=
    set ERRORARG=
    set OUTPUTFILE=
    set ERRORFILE=
    set XMLFILE=!RESULTSDIR!\test-net40-coreunit-results.xml
    if "%CI%" == "1" (
        set ERRORFILE=!RESULTSDIR!\test-net40-coreunit-errors.log
        set OUTPUTFILE=!RESULTSDIR!\test-net40-coreunit-output.log
        set ERRORARG=--err:"!ERRORFILE!" 
        set OUTPUTARG=--output:"!OUTPUTFILE!" 
    )

    echo "!NUNIT3_CONSOLE!" --verbose --framework:V4.0 --result:"!XMLFILE!;format=nunit3" !OUTPUTARG! !ERRORARG! --work:"!FSCBINPATH!" "!FSCBINPATH!\FSharp.Build.UnitTests.dll" !WHERE_ARG_NUNIT!
         "!NUNIT3_CONSOLE!" --verbose --framework:V4.0 --result:"!XMLFILE!;format=nunit3" !OUTPUTARG! !ERRORARG! --work:"!FSCBINPATH!" "!FSCBINPATH!\FSharp.Build.UnitTests.dll" !WHERE_ARG_NUNIT!


    if errorlevel 1 (
        echo -----------------------------------------------------------------
        type "!OUTPUTFILE!"
        echo -----------------------------------------------------------------
        type "!ERRORFILE!"
        echo -----------------------------------------------------------------
        echo Error: Running tests net40-coreunit failed, see logs above -- FAILED
        echo -----------------------------------------------------------------
        goto :failure
    )

    echo "!NUNIT3_CONSOLE!" --verbose --framework:V4.0 --result:"!XMLFILE!;format=nunit3" !OUTPUTARG! !ERRORARG! --work:"!FSCBINPATH!" "!FSCBINPATH!\FSharp.Core.UnitTests.dll" !WHERE_ARG_NUNIT!
         "!NUNIT3_CONSOLE!" --verbose --framework:V4.0 --result:"!XMLFILE!;format=nunit3" !OUTPUTARG! !ERRORARG! --work:"!FSCBINPATH!" "!FSCBINPATH!\FSharp.Core.UnitTests.dll" !WHERE_ARG_NUNIT!

    if errorlevel 1 (
        echo -----------------------------------------------------------------
        type "!OUTPUTFILE!"
        echo -----------------------------------------------------------------
        type "!ERRORFILE!"
        echo -----------------------------------------------------------------
        echo Error: Running tests net40-coreunit failed, see logs above -- FAILED
        echo -----------------------------------------------------------------
        goto :failure
    )
)

REM  ---------------- coreclr-coreunit  -----------------------

if "%TEST_CORECLR_COREUNIT_SUITE%" == "1" (

    set XMLFILE=!RESULTSDIR!\test-coreclr-coreunit-results.xml
    set OUTPUTFILE=!RESULTSDIR!\test-coreclr-coreunit-output.log
    set ERRORFILE=!RESULTSDIR!\test-coreclr-coreunit-errors.log

    echo "%_dotnetcliexe%" "%~dp0tests\testbin\!BUILD_CONFIG!\coreclr\FSharp.Build.UnitTests\FSharp.Build.UnitTests.dll" !WHERE_ARG_NUNIT!
         "%_dotnetcliexe%" "%~dp0tests\testbin\!BUILD_CONFIG!\coreclr\FSharp.Build.UnitTests\FSharp.Build.UnitTests.dll" !WHERE_ARG_NUNIT!

    if errorlevel 1 (
        echo -----------------------------------------------------------------
        echo Error: Running tests coreclr-coreunit failed, see logs above-- FAILED
        echo -----------------------------------------------------------------
        goto :failure
    )

    echo "%_dotnetcliexe%" "%~dp0tests\testbin\!BUILD_CONFIG!\coreclr\FSharp.Core.UnitTests\FSharp.Core.UnitTests.dll" !WHERE_ARG_NUNIT!
         "%_dotnetcliexe%" "%~dp0tests\testbin\!BUILD_CONFIG!\coreclr\FSharp.Core.UnitTests\FSharp.Core.UnitTests.dll" !WHERE_ARG_NUNIT!

    if errorlevel 1 (
        echo -----------------------------------------------------------------
        echo Error: Running tests coreclr-coreunit failed, see logs above-- FAILED
        echo -----------------------------------------------------------------
        goto :failure
    )
)

REM ---------------- coreclr-fsharp  -----------------------

if "%TEST_CORECLR_FSHARP_SUITE%" == "1" (

    set single_threaded=true
    set permutations=FSC_CORECLR

    set OUTPUTARG=
    set ERRORARG=
    set OUTPUTFILE=
    set ERRORFILE=
    set XMLFILE=!RESULTSDIR!\test-coreclr-fsharp-results.xml
    echo "%_dotnetcliexe%" "%~dp0tests\testbin\!BUILD_CONFIG!\coreclr\FSharp.Tests.FSharpSuite.DrivingCoreCLR\FSharp.Tests.FSharpSuite.DrivingCoreCLR.dll" !WHERE_ARG_NUNIT!
         "%_dotnetcliexe%" "%~dp0tests\testbin\!BUILD_CONFIG!\coreclr\FSharp.Tests.FSharpSuite.DrivingCoreCLR\FSharp.Tests.FSharpSuite.DrivingCoreCLR.dll" !WHERE_ARG_NUNIT!

    if errorlevel 1 (
        echo -----------------------------------------------------------------
        echo Error: Running tests coreclr-fsharp failed, see logs above-- FAILED
        echo -----------------------------------------------------------------
        goto :failure
    )
)

REM ---------------- vs-ideunit  -----------------------

if "%TEST_VS_IDEUNIT_SUITE%" == "1" (

    set OUTPUTARG=
    set ERRORARG=
    set OUTPUTFILE=
    set ERRORFILE=
    set XMLFILE=!RESULTSDIR!\test-vs-ideunit-results.xml
    if "%CI%" == "1" (
        set OUTPUTFILE=!RESULTSDIR!\test-vs-ideunit-output.log
        set ERRORFILE=!RESULTSDIR!\test-vs-ideunit-errors.log
        set ERRORARG=--err:"!ERRORFILE!" 
        set OUTPUTARG=--output:"!OUTPUTFILE!" 
    )

    pushd !FSCBINPATH!
    echo "!NUNIT3_CONSOLE!" --verbose --x86 --framework:V4.0 --result:"!XMLFILE!;format=nunit3" !OUTPUTARG! !ERRORARG! --work:"!FSCBINPATH!"  --workers=1 --agents=1 --full "!FSCBINPATH!\VisualFSharp.UnitTests.dll" !WHERE_ARG_NUNIT!
         "!NUNIT3_CONSOLE!" --verbose --x86 --framework:V4.0 --result:"!XMLFILE!;format=nunit3" !OUTPUTARG! !ERRORARG! --work:"!FSCBINPATH!"  --workers=1 --agents=1 --full "!FSCBINPATH!\VisualFSharp.UnitTests.dll" !WHERE_ARG_NUNIT!
    popd

    if errorlevel 1 (
        echo --------begin vs-ide-unit output ---------------------
        type "!OUTPUTFILE!"
        echo --------end vs-ide-unit output -----------------------
        echo -------begin vs-ide-unit errors ----------------------
        type "!ERRORFILE!"
        echo -------end vs-ide-unit errors ------------------------
        echo Error: Running tests vs-ideunit failed, see logs above, search for "Errors and Failures"  -- FAILED
        echo ----------------------------------------------------------------------------------------------------
        goto :failure
    )
)

goto :success
REM ------ exit -------------------------------------
:failure
endlocal
exit /b 1

:success
endlocal
exit /b 0<|MERGE_RESOLUTION|>--- conflicted
+++ resolved
@@ -650,8 +650,17 @@
     :: Restore the Tools directory
     call %~dp0init-tools.cmd
 )
-<<<<<<< HEAD
-=======
+
+set _dotnetcliexe=%~dp0Tools\dotnetcli\dotnet.exe
+set _dotnet20exe=%~dp0Tools\dotnet20\dotnet.exe
+set NUGET_PACKAGES=%~dp0Packages
+set path=%~dp0Tools\dotnet20\;%path%
+
+if "%NEEDS_DOTNET_CLI_TOOLS%" == "1" (
+    :: Restore projects using dotnet CLI tool 
+    echo %_dotnet20exe% restore -v:d build-everything.proj %msbuildflags% %BUILD_DIAG%
+         %_dotnet20exe% restore -v:d build-everything.proj %msbuildflags% %BUILD_DIAG%
+)
 
 echo ----------- Done with package restore, starting dependency uptake check -------------
 
@@ -674,46 +683,12 @@
     if ERRORLEVEL 1 echo Error restoring dependency uptake packages && goto :failure
 )
 
->>>>>>> 6cc78a80
-set _dotnetcliexe=%~dp0Tools\dotnetcli\dotnet.exe
-set _dotnet20exe=%~dp0Tools\dotnet20\dotnet.exe
-set NUGET_PACKAGES=%~dp0Packages
-set path=%~dp0Tools\dotnet20\;%path%
-
-if "%NEEDS_DOTNET_CLI_TOOLS%" == "1" (
-    :: Restore projects using dotnet CLI tool 
-    echo %_dotnet20exe% restore -v:d build-everything.proj %msbuildflags% %BUILD_DIAG%
-         %_dotnet20exe% restore -v:d build-everything.proj %msbuildflags% %BUILD_DIAG%
-)
-
-
-echo ----------- Done with package restore, starting dependency uptake check -------------
-
-if not "%PB_PackageVersionPropsUrl%" == "" (
-    set dependencyUptakeDir=%~dp0Tools\dependencyUptake
-    if not exist "!dependencyUptakeDir!" mkdir "!dependencyUptakeDir!"
-
-    :: download package version overrides
-    echo powershell -noprofile -executionPolicy RemoteSigned -command "Invoke-WebRequest -Uri '%PB_PackageVersionPropsUrl%' -OutFile '!dependencyUptakeDir!\PackageVersions.props'"
-         powershell -noprofile -executionPolicy RemoteSigned -command "Invoke-WebRequest -Uri '%PB_PackageVersionPropsUrl%' -OutFile '!dependencyUptakeDir!\PackageVersions.props'"
-    if ERRORLEVEL 1 echo Error downloading package version properties && goto :failure
-
-    :: prepare dependency uptake files
-    echo %_msbuildexe% %msbuildflags% %~dp0build\projects\PrepareDependencyUptake.proj /t:Build
-         %_msbuildexe% %msbuildflags% %~dp0build\projects\PrepareDependencyUptake.proj /t:Build
-    if ERRORLEVEL 1 echo Error building dependency uptake files && goto :failure
-
-    :: restore dependencies
-    %_nugetexe% restore !dependencyUptakeDir!\packages.config -PackagesDirectory packages -ConfigFile !dependencyUptakeDir!\NuGet.config
-    if ERRORLEVEL 1 echo Error restoring dependency uptake packages && goto :failure
-)
-
 set _fsiexe="packages\FSharp.Compiler.Tools.4.1.27\tools\fsi.exe"
 if not exist %_fsiexe% echo Error: Could not find %_fsiexe% && goto :failure
-%_ngenexe% install %_fsiexe% /nologo 
+%_ngenexe% install %_fsiexe% /nologo
 
 if not exist %_nugetexe% echo Error: Could not find %_nugetexe% && goto :failure
-%_ngenexe% install %_nugetexe% /nologo 
+%_ngenexe% install %_nugetexe% /nologo
 
 echo ---------------- Done with package restore, verify buildfrom source ---------------
 if "%BUILD_PROTO_WITH_CORECLR_LKG%" == "1" (
