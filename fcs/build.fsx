// --------------------------------------------------------------------------------------
// FAKE build script
// --------------------------------------------------------------------------------------
#r "paket: groupref Main //"
#load "./.fake/build.fsx/intellisense.fsx"

open System
open System.IO
open Fake.BuildServer
open Fake.Core
open Fake.DotNet
open Fake.IO

BuildServer.install [ AppVeyor.Installer ]
// --------------------------------------------------------------------------------------
// Utilities
// --------------------------------------------------------------------------------------

let withDotnetExe =
    // Build.cmd normally downloads a dotnet cli to: <repo-root>\artifacts\toolset\dotnet
    // check if there is one there to avoid downloading an additional one here
    let pathToCli = Path.Combine(__SOURCE_DIRECTORY__, @"..\artifacts\toolset\dotnet\dotnet.exe")
    if File.Exists(pathToCli) then
        (fun opts -> { opts with DotNet.Options.DotNetCliPath = pathToCli })
    else
<<<<<<< HEAD
        DotNetCli.InstallDotNetSDK "3.0.100"

let runDotnet workingDir args =
    let result =
        ExecProcess (fun info ->
            info.FileName <- dotnetExePath
            info.WorkingDirectory <- workingDir
            info.Arguments <- args) TimeSpan.MaxValue

    if result <> 0 then failwithf "dotnet %s failed" args

let assertExitCodeZero x = if x = 0 then () else failwithf "Command failed with exit code %i" x

let runCmdIn workDir (exe:string) = Printf.ksprintf (fun (args:string) ->
#if MONO
        let exe = exe.Replace("\\","/")
        let args = args.Replace("\\","/")
        printfn "[%s] mono %s %s" workDir exe args
        Shell.Exec("mono", sprintf "%s %s" exe args, workDir)
#else
        printfn "[%s] %s %s" workDir exe args
        Shell.Exec(exe, args, workDir)
#endif
        |> assertExitCodeZero
)
=======
        DotNet.install (fun cliOpts -> { cliOpts with Version = DotNet.CliVersion.GlobalJson })

let runDotnet workingDir command args =
    let result = DotNet.exec (DotNet.Options.withWorkingDirectory workingDir >> withDotnetExe) command args

    if result.ExitCode <> 0 then failwithf "dotnet %s failed with errors: %s" args (result.Errors |> String.concat "\n")
>>>>>>> 0dabe8da

// --------------------------------------------------------------------------------------
// The rest of the code is standard F# build script
// --------------------------------------------------------------------------------------

let releaseDir = Path.Combine(__SOURCE_DIRECTORY__, "../artifacts/bin/fcs/Release")

// Read release notes & version info from RELEASE_NOTES.md
let release = ReleaseNotes.load (__SOURCE_DIRECTORY__ + "/RELEASE_NOTES.md")
let isAppVeyorBuild = AppVeyor.detect()
let isVersionTag (tag: string) = Version.TryParse tag |> fst
let hasRepoVersionTag = isAppVeyorBuild && AppVeyor.Environment.RepoTag && isVersionTag AppVeyor.Environment.RepoTagName
let assemblyVersion = if hasRepoVersionTag then AppVeyor.Environment.RepoTagName else release.NugetVersion

let buildVersion =
    if hasRepoVersionTag then assemblyVersion
    else if isAppVeyorBuild then sprintf "%s-b%s" assemblyVersion AppVeyor.Environment.BuildNumber
    else assemblyVersion

Target.create "Clean" (fun _ ->
    Shell.cleanDir releaseDir
)

Target.create "Restore" (fun _ ->
    // We assume a paket restore has already been run
    runDotnet __SOURCE_DIRECTORY__ "restore" "../src/buildtools/buildtools.proj -v n"
    runDotnet __SOURCE_DIRECTORY__ "restore" "FSharp.Compiler.Service.sln -v n"
)

Target.create "BuildVersion" (fun _ ->
    Shell.Exec("appveyor", sprintf "UpdateBuild -Version \"%s\"" buildVersion) |> ignore
)

<<<<<<< HEAD
Target "Build" (fun _ ->
    runDotnet __SOURCE_DIRECTORY__ "build ../src/buildtools/buildtools.proj -v n -c Proto"
    let fslexPath = __SOURCE_DIRECTORY__ + "/../artifacts/bin/fslex/Proto/netcoreapp3.0/fslex.dll"
    let fsyaccPath = __SOURCE_DIRECTORY__ + "/../artifacts/bin/fsyacc/Proto/netcoreapp3.0/fsyacc.dll"
    let binLogPath = __SOURCE_DIRECTORY__ + "/../artifacts/log/Release/fcs-build.binlog"
    runDotnet __SOURCE_DIRECTORY__ (sprintf "build FSharp.Compiler.Service.sln -v n -c Release /p:FsLexPath=%s /p:FsYaccPath=%s /bl:%s" fslexPath fsyaccPath binLogPath)
=======
Target.create "Build" (fun _ ->
    runDotnet __SOURCE_DIRECTORY__ "build" "../src/buildtools/buildtools.proj -v n -c Proto"
    let fslexPath = __SOURCE_DIRECTORY__ + "/../artifacts/bin/fslex/Proto/netcoreapp2.1/fslex.dll"
    let fsyaccPath = __SOURCE_DIRECTORY__ + "/../artifacts/bin/fsyacc/Proto/netcoreapp2.1/fsyacc.dll"
    runDotnet __SOURCE_DIRECTORY__ "build" (sprintf "FSharp.Compiler.Service.sln -v n -c Release /p:FsLexPath=%s /p:FsYaccPath=%s" fslexPath fsyaccPath)
>>>>>>> 0dabe8da
)

Target.create "Test" (fun _ ->
    // This project file is used for the netcoreapp2.0 tests to work out reference sets
    runDotnet __SOURCE_DIRECTORY__ "build" "../tests/projects/Sample_NETCoreSDK_FSharp_Library_netstandard2_0/Sample_NETCoreSDK_FSharp_Library_netstandard2_0.fsproj -v n /restore /p:DisableCompilerRedirection=true"

    // Now run the tests
    let logFilePath = Path.Combine(__SOURCE_DIRECTORY__, "..", "artifacts", "TestResults", "Release", "FSharp.Compiler.Service.Test.xml")
    runDotnet __SOURCE_DIRECTORY__ "test" (sprintf "FSharp.Compiler.Service.Tests/FSharp.Compiler.Service.Tests.fsproj --no-restore --no-build -v n -c Release --test-adapter-path . --logger \"nunit;LogFilePath=%s\"" logFilePath)
)

Target.create "NuGet" (fun _ ->
    DotNet.pack (fun packOpts ->
      { packOpts with
          Configuration = DotNet.BuildConfiguration.Release
          Common = packOpts.Common |> withDotnetExe |> DotNet.Options.withVerbosity (Some DotNet.Verbosity.Normal)
          MSBuildParams = { packOpts.MSBuildParams with
                              Properties = packOpts.MSBuildParams.Properties @ [ "Version", assemblyVersion ] }
      }) "FSharp.Compiler.Service.sln"
)

Target.create "GenerateDocsEn" (fun _ ->
    runDotnet "docsrc/tools" "fake" "run generate.fsx"
)

Target.create "GenerateDocsJa" (fun _ ->
    runDotnet "docsrc/tools" "fake" "run generate.ja.fsx"
)

Target.create "PublishNuGet" (fun _ ->
    let apikey = Environment.environVarOrDefault "nuget-apikey" (UserInput.getUserPassword "Nuget API Key: ")
    Paket.push (fun p ->
        { p with
            ApiKey = apikey
            WorkingDir = releaseDir })
)

// --------------------------------------------------------------------------------------
// Run all targets by default. Invoke 'build <Target>' to override

Target.create "Start" ignore
Target.create "Release" ignore
Target.create "GenerateDocs" ignore
Target.create "TestAndNuGet" ignore

open Fake.Core.TargetOperators

"Start"
  =?> ("BuildVersion", isAppVeyorBuild)
  ==> "Restore"
  ==> "Build"

"Build"
  ==> "Test"

"Build"
  ==> "NuGet"

"Test"
  ==> "TestAndNuGet"

"NuGet"
  ==> "TestAndNuGet"

"Build"
  ==> "NuGet"
  ==> "PublishNuGet"
  ==> "Release"

"Build"
  // ==> "GenerateDocsEn"
  ==> "GenerateDocs"

"Build"
  // ==> "GenerateDocsJa"
  ==> "GenerateDocs"

"GenerateDocs"
  ==> "Release"

Target.runOrDefaultWithArguments "Build"<|MERGE_RESOLUTION|>--- conflicted
+++ resolved
@@ -23,40 +23,12 @@
     if File.Exists(pathToCli) then
         (fun opts -> { opts with DotNet.Options.DotNetCliPath = pathToCli })
     else
-<<<<<<< HEAD
-        DotNetCli.InstallDotNetSDK "3.0.100"
-
-let runDotnet workingDir args =
-    let result =
-        ExecProcess (fun info ->
-            info.FileName <- dotnetExePath
-            info.WorkingDirectory <- workingDir
-            info.Arguments <- args) TimeSpan.MaxValue
-
-    if result <> 0 then failwithf "dotnet %s failed" args
-
-let assertExitCodeZero x = if x = 0 then () else failwithf "Command failed with exit code %i" x
-
-let runCmdIn workDir (exe:string) = Printf.ksprintf (fun (args:string) ->
-#if MONO
-        let exe = exe.Replace("\\","/")
-        let args = args.Replace("\\","/")
-        printfn "[%s] mono %s %s" workDir exe args
-        Shell.Exec("mono", sprintf "%s %s" exe args, workDir)
-#else
-        printfn "[%s] %s %s" workDir exe args
-        Shell.Exec(exe, args, workDir)
-#endif
-        |> assertExitCodeZero
-)
-=======
         DotNet.install (fun cliOpts -> { cliOpts with Version = DotNet.CliVersion.GlobalJson })
 
 let runDotnet workingDir command args =
     let result = DotNet.exec (DotNet.Options.withWorkingDirectory workingDir >> withDotnetExe) command args
 
     if result.ExitCode <> 0 then failwithf "dotnet %s failed with errors: %s" args (result.Errors |> String.concat "\n")
->>>>>>> 0dabe8da
 
 // --------------------------------------------------------------------------------------
 // The rest of the code is standard F# build script
@@ -90,20 +62,11 @@
     Shell.Exec("appveyor", sprintf "UpdateBuild -Version \"%s\"" buildVersion) |> ignore
 )
 
-<<<<<<< HEAD
-Target "Build" (fun _ ->
-    runDotnet __SOURCE_DIRECTORY__ "build ../src/buildtools/buildtools.proj -v n -c Proto"
+Target.create "Build" (fun _ ->
+    runDotnet __SOURCE_DIRECTORY__ "build" "../src/buildtools/buildtools.proj -v n -c Proto"
     let fslexPath = __SOURCE_DIRECTORY__ + "/../artifacts/bin/fslex/Proto/netcoreapp3.0/fslex.dll"
     let fsyaccPath = __SOURCE_DIRECTORY__ + "/../artifacts/bin/fsyacc/Proto/netcoreapp3.0/fsyacc.dll"
-    let binLogPath = __SOURCE_DIRECTORY__ + "/../artifacts/log/Release/fcs-build.binlog"
-    runDotnet __SOURCE_DIRECTORY__ (sprintf "build FSharp.Compiler.Service.sln -v n -c Release /p:FsLexPath=%s /p:FsYaccPath=%s /bl:%s" fslexPath fsyaccPath binLogPath)
-=======
-Target.create "Build" (fun _ ->
-    runDotnet __SOURCE_DIRECTORY__ "build" "../src/buildtools/buildtools.proj -v n -c Proto"
-    let fslexPath = __SOURCE_DIRECTORY__ + "/../artifacts/bin/fslex/Proto/netcoreapp2.1/fslex.dll"
-    let fsyaccPath = __SOURCE_DIRECTORY__ + "/../artifacts/bin/fsyacc/Proto/netcoreapp2.1/fsyacc.dll"
     runDotnet __SOURCE_DIRECTORY__ "build" (sprintf "FSharp.Compiler.Service.sln -v n -c Release /p:FsLexPath=%s /p:FsYaccPath=%s" fslexPath fsyaccPath)
->>>>>>> 0dabe8da
 )
 
 Target.create "Test" (fun _ ->
