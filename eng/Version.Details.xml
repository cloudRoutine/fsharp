--- conflicted
+++ resolved
@@ -3,15 +3,9 @@
   <ProductDependencies>
   </ProductDependencies>
   <ToolsetDependencies>
-<<<<<<< HEAD
-    <Dependency Name="Microsoft.DotNet.Arcade.Sdk" Version="1.0.0-beta.20208.8">
-      <Uri>https://github.com/dotnet/arcade</Uri>
-      <Sha>0554dd21ef58e0ad23ad20388d05f11ab6cf3fa7</Sha>
-=======
     <Dependency Name="Microsoft.DotNet.Arcade.Sdk" Version="5.0.0-beta.20201.2">
       <Uri>https://github.com/dotnet/arcade</Uri>
       <Sha>bce0a98620c1c5a110b2bba9912f3d5929069c6b</Sha>
->>>>>>> f6af6d47
     </Dependency>
   </ToolsetDependencies>
 </Dependencies>