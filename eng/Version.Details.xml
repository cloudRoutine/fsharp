<?xml version="1.0" encoding="utf-8"?>
<Dependencies>
  <ProductDependencies>
  </ProductDependencies>
  <ToolsetDependencies>
<<<<<<< HEAD
    <Dependency Name="Microsoft.DotNet.Arcade.Sdk" Version="1.0.0-beta.20113.5">
      <Uri>https://github.com/dotnet/arcade</Uri>
      <Sha>15f00efd583eab4372b2e9ca25bd80ace5b119ad</Sha>
=======
    <Dependency Name="Microsoft.DotNet.Arcade.Sdk" Version="5.0.0-beta.20112.7">
      <Uri>https://github.com/dotnet/arcade</Uri>
      <Sha>951ea7430678b2682ff861fe1149b8a2f55887ca</Sha>
>>>>>>> bdafff25
    </Dependency>
  </ToolsetDependencies>
</Dependencies><|MERGE_RESOLUTION|>--- conflicted
+++ resolved
@@ -3,15 +3,9 @@
   <ProductDependencies>
   </ProductDependencies>
   <ToolsetDependencies>
-<<<<<<< HEAD
-    <Dependency Name="Microsoft.DotNet.Arcade.Sdk" Version="1.0.0-beta.20113.5">
-      <Uri>https://github.com/dotnet/arcade</Uri>
-      <Sha>15f00efd583eab4372b2e9ca25bd80ace5b119ad</Sha>
-=======
     <Dependency Name="Microsoft.DotNet.Arcade.Sdk" Version="5.0.0-beta.20112.7">
       <Uri>https://github.com/dotnet/arcade</Uri>
       <Sha>951ea7430678b2682ff861fe1149b8a2f55887ca</Sha>
->>>>>>> bdafff25
     </Dependency>
   </ToolsetDependencies>
 </Dependencies>