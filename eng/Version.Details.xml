--- conflicted
+++ resolved
@@ -3,15 +3,9 @@
   <ProductDependencies>
   </ProductDependencies>
   <ToolsetDependencies>
-<<<<<<< HEAD
-    <Dependency Name="Microsoft.DotNet.Arcade.Sdk" Version="1.0.0-beta.20302.3">
-      <Uri>https://github.com/dotnet/arcade</Uri>
-      <Sha>9b71be0663493cd0e111b55536a2e1eeb272f54c</Sha>
-=======
     <Dependency Name="Microsoft.DotNet.Arcade.Sdk" Version="5.0.0-beta.20228.4">
       <Uri>https://github.com/dotnet/arcade</Uri>
       <Sha>590a102630c7efc7ca6f652f7c6c47dee4c4086c</Sha>
->>>>>>> 2a27ae19
     </Dependency>
   </ToolsetDependencies>
 </Dependencies>