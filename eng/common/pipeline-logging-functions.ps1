--- conflicted
+++ resolved
@@ -80,11 +80,7 @@
       [switch]$AsOutput,
       [bool]$IsMultiJobVariable=$true)
 
-<<<<<<< HEAD
-      if((Test-Path variable:ci) -And $ci) {
-=======
       if($ci) {
->>>>>>> 94da88c6
         Write-LoggingCommand -Area 'task' -Event 'setvariable' -Data $Value -Properties @{
           'variable' = $Name
           'isSecret' = $Secret
