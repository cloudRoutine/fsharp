﻿// vvvvvvvvvvvvv To run these tests in F# Interactive , 'build net40', then send this chunk, then evaluate body of a test vvvvvvvvvvvvvvvv
#if INTERACTIVE
#r @"../../packages/NUnit.3.5.0/lib/net45/nunit.framework.dll"
#load "../../src/scripts/scriptlib.fsx" 
#load "test-framework.fs" 
#load "single-test.fs"
#else
module ``FSharp-Tests-Core``
#endif

open System
open System.IO
open System.Reflection
open System.Reflection.PortableExecutable
open NUnit.Framework
open TestFramework
open Scripting
open SingleTest

#if FSHARP_SUITE_DRIVES_CORECLR_TESTS
// Use these lines if you want to test CoreCLR
let FSC_BASIC = FSC_CORECLR
let FSI_BASIC = FSI_CORECLR
#else
let FSC_BASIC = FSC_OPT_PLUS_DEBUG
let FSI_BASIC = FSI_FILE
#endif
// ^^^^^^^^^^^^ To run these tests in F# Interactive , 'build net40', then send this chunk, then evaluate body of a test ^^^^^^^^^^^^

module CoreTests = 
    // These tests are enabled for .NET Framework and .NET Core
    [<Test>]
    let ``access-FSC_BASIC``() = singleTestBuildAndRun "core/access" FSC_BASIC
// All tests below here are known to pass for .NET Core but not yet enabled due to CI problems
    [<Test>]
    let ``access-FSI_BASIC``() = singleTestBuildAndRun "core/access" FSI_BASIC

    [<Test>]
    let ``apporder-FSC_BASIC`` () = singleTestBuildAndRun "core/apporder" FSC_BASIC

    [<Test>]
    let ``apporder-FSI_BASIC`` () = singleTestBuildAndRun "core/apporder" FSI_BASIC

    [<Test>]
    let ``array-FSC_BASIC`` () = singleTestBuildAndRun "core/array" FSC_BASIC

    [<Test>]
    let ``array-FSI_BASIC`` () = singleTestBuildAndRun "core/array" FSI_BASIC

    [<Test>]
    let ``comprehensions-FSC_BASIC`` () = singleTestBuildAndRun "core/comprehensions" FSC_BASIC

    [<Test>]
    let ``comprehensions-FSI_BASIC`` () = singleTestBuildAndRun "core/comprehensions" FSI_BASIC

    [<Test>]
    let ``comprehensionshw-FSC_BASIC`` () = singleTestBuildAndRun "core/comprehensions-hw" FSC_BASIC

    [<Test>]
    let ``comprehensionshw-FSI_BASIC`` () = singleTestBuildAndRun "core/comprehensions-hw" FSI_BASIC

    [<Test>]
    let ``genericmeasures-FSI_BASIC`` () = singleTestBuildAndRun "core/genericmeasures" FSI_BASIC

    [<Test>]
    let ``genericmeasures-FSC_BASIC`` () = singleTestBuildAndRun "core/genericmeasures" FSC_BASIC

    [<Test>]
    let ``innerpoly-FSI_BASIC`` () = singleTestBuildAndRun "core/innerpoly" FSI_BASIC

    [<Test>]
    let ``innerpoly-FSC_BASIC`` () = singleTestBuildAndRun "core/innerpoly" FSC_BASIC

    [<Test; Category("namespaces")>]
    let namespaceAttributes () = singleTestBuildAndRun "core/namespaces" FSC_BASIC

    [<Test>]
    let unicode2 () = singleTestBuildAndRun "core/unicode" FSC_BASIC

    [<Test>]
    let ``unicode2-FSI_BASIC`` () = singleTestBuildAndRun "core/unicode" FSI_BASIC

    [<Test>]
    let ``lazy test-FSC_BASIC`` () = singleTestBuildAndRun "core/lazy" FSC_BASIC

    [<Test>]
    let ``lazy test-FSI_BASIC`` () = singleTestBuildAndRun "core/lazy" FSI_BASIC

    [<Test>]
    let ``letrec-FSC_BASIC`` () = singleTestBuildAndRun "core/letrec" FSC_BASIC

    [<Test>]
    let ``letrec-FSI_BASIC`` () = singleTestBuildAndRun "core/letrec" FSI_BASIC

    [<Test>]
    let ``letrec (mutrec variations part one) FSC_BASIC`` () = singleTestBuildAndRun "core/letrec-mutrec" FSC_BASIC

    [<Test>]
    let ``letrec (mutrec variations part one) FSI_BASIC`` () = singleTestBuildAndRun "core/letrec-mutrec" FSI_BASIC

    [<Test>]
    let ``libtest-FSC_BASIC`` () = singleTestBuildAndRun "core/libtest" FSC_BASIC

    [<Test>]
    let lift () = singleTestBuildAndRun "core/lift" FSC_BASIC

    [<Test>]
    let map () = singleTestBuildAndRun "core/map" FSC_BASIC

    [<Test>]
    let ``measures-FSI_BASIC`` () = singleTestBuildAndRun "core/measures" FSI_BASIC

    [<Test>]
    let ``measures-FSC_BASIC`` () = singleTestBuildAndRun "core/measures" FSC_BASIC

    [<Test>]
    let nested () = singleTestBuildAndRun "core/nested" FSC_BASIC

    [<Test>]
    let ``members-ops`` () = singleTestBuildAndRun "core/members/ops" FSC_BASIC

    [<Test>]
    let ``members-ops-mutrec`` () = singleTestBuildAndRun "core/members/ops-mutrec" FSC_BASIC

    [<Test>]
    let seq () = singleTestBuildAndRun "core/seq" FSC_BASIC

    [<Test>]
    let ``math-numbers`` () = singleTestBuildAndRun "core/math/numbers" FSC_BASIC


    [<Test>]
    let ``members-ctree`` () = singleTestBuildAndRun "core/members/ctree" FSC_BASIC

    [<Test>]
    let ``members-factors`` () = singleTestBuildAndRun "core/members/factors" FSC_BASIC

    [<Test>]
    let ``members-factors-mutrec`` () = singleTestBuildAndRun "core/members/factors-mutrec" FSC_BASIC

    [<Test>]
    let graph () = singleTestBuildAndRun "perf/graph" FSC_BASIC

    [<Test>]
    let nbody () = singleTestBuildAndRun "perf/nbody" FSC_BASIC

    [<Test>]
    let ``letrec (mutrec variations part two) FSC_BASIC`` () = singleTestBuildAndRun "core/letrec-mutrec2" FSC_BASIC

    [<Test>]
    let printf () = singleTestBuildAndRun "core/printf" FSC_BASIC

    [<Test>]
    let tlr () = singleTestBuildAndRun "core/tlr" FSC_BASIC

    [<Test>]
    let subtype () = singleTestBuildAndRun "core/subtype" FSC_BASIC

    [<Test>]
    let syntax () = singleTestBuildAndRun "core/syntax" FSC_BASIC

    [<Test>]
    let ``test int32`` () = singleTestBuildAndRun "core/int32" FSC_BASIC

#if !FSHARP_SUITE_DRIVES_CORECLR_TESTS
    [<Test>]
    let ``quotes-FSC-BASIC`` () = singleTestBuildAndRun "core/quotes" FSC_BASIC

    [<Test>]
    let ``attributes-FSC_BASIC`` () = singleTestBuildAndRun "core/attributes" FSC_BASIC

    [<Test>]
    let ``attributes-FSI_BASIC`` () = singleTestBuildAndRun "core/attributes" FSI_BASIC

    [<Test>]
    let byrefs () = 

        let cfg = testConfig "core/byrefs"

        begin
            use testOkFile = fileguard cfg "test.ok"

            fsc cfg "%s -o:test.exe -g" cfg.fsc_flags ["test.fsx"]

            singleNegTest cfg "test"

            exec cfg ("." ++ "test.exe") ""

            testOkFile.CheckExists()
        end

        begin
            use testOkFile = fileguard cfg "test.ok"
            fsi cfg "" ["test.fsx"]

            testOkFile.CheckExists()
        end

        begin

            use testOkFile = fileguard cfg "test.ok"

            fsiAnyCpu cfg "" ["test.fsx"]

            testOkFile.CheckExists()
        end

        begin
            use testOkFile = fileguard cfg "test2.ok"

            fsc cfg "%s -o:test2.exe -g" cfg.fsc_flags ["test2.fsx"]

            singleNegTest cfg "test2"

            exec cfg ("." ++ "test2.exe") ""

            testOkFile.CheckExists()
        end

    [<Test>]
    let span () = 

        let cfg = testConfig "core/span"

        let cfg = { cfg with fsc_flags = sprintf "%s --test:StackSpan" cfg.fsc_flags}

        begin
            use testOkFile = fileguard cfg "test.ok"

            fsc cfg "%s -o:test.exe -g" cfg.fsc_flags ["test.fsx"]

            singleNegTest cfg "test"

<<<<<<< HEAD
=======
            // Execution is disabled until we can be sure .NET 4.7.2 is on the machine
            //exec cfg ("." ++ "test.exe") ""

            //testOkFile.CheckExists()
        end

        begin
            use testOkFile = fileguard cfg "test2.ok"

            fsc cfg "%s -o:test2.exe -g" cfg.fsc_flags ["test2.fsx"]

            singleNegTest cfg "test2"

>>>>>>> c55dd2c3
            // Execution is disabled until we can be sure .NET 4.7.2 is on the machine
            //exec cfg ("." ++ "test.exe") ""

            //testOkFile.CheckExists()
        end

        begin
<<<<<<< HEAD
            use testOkFile = fileguard cfg "test2.ok"

            fsc cfg "%s -o:test2.exe -g" cfg.fsc_flags ["test2.fsx"]

            singleNegTest cfg "test2"
=======
            use testOkFile = fileguard cfg "test3.ok"

            fsc cfg "%s -o:test3.exe -g" cfg.fsc_flags ["test3.fsx"]

            singleNegTest cfg "test3"
>>>>>>> c55dd2c3

            // Execution is disabled until we can be sure .NET 4.7.2 is on the machine
            //exec cfg ("." ++ "test.exe") ""

            //testOkFile.CheckExists()
        end

    [<Test>]
    let asyncStackTraces () = 
        let cfg = testConfig "core/asyncStackTraces"

        use testOkFile = fileguard cfg "test.ok"

        fsc cfg "%s -o:test.exe -g --tailcalls- --optimize-" cfg.fsc_flags ["test.fsx"]

        exec cfg ("." ++ "test.exe") ""

        testOkFile.CheckExists()

#endif

    [<Test>]
    let control () = singleTestBuildAndRun "core/control" FSC_BASIC

    [<Test>]
    let ``control --tailcalls`` () = 
        let cfg = testConfig "core/control"
        singleTestBuildAndRunAux {cfg with fsi_flags = " --tailcalls" } FSC_BASIC


    [<Test>]
    let controlChamenos () = 
        let cfg = testConfig "core/controlChamenos"
        
        singleTestBuildAndRunAux {cfg with fsi_flags = " --tailcalls" } FSC_BASIC


    [<Test>]
    let controlMailbox () = singleTestBuildAndRun "core/controlMailbox" FSC_BASIC

    [<Test>]
    let ``controlMailbox --tailcalls`` () = 
        let cfg = testConfig "core/controlMailbox"
        
        singleTestBuildAndRunAux {cfg with fsi_flags = " --tailcalls" } FSC_BASIC


#if !FSHARP_SUITE_DRIVES_CORECLR_TESTS
    // Requires winforms will not run on coreclr
    [<Test>]
    let controlWpf () = singleTestBuildAndRun "core/controlwpf" FSC_BASIC
#endif

    [<Test>]
    let csext () = singleTestBuildAndRun "core/csext" FSC_BASIC


    [<Test>]
    let fscenum () = singleTestBuildAndRun "core/enum" FSC_BASIC

    [<Test>]
    let fsienum () = singleTestBuildAndRun "core/enum" FSI_BASIC


#if !FSHARP_SUITE_DRIVES_CORECLR_TESTS

    [<Test>]
    let events () = 
        let cfg = testConfig "core/events"

        fsc cfg "%s -a -o:test.dll -g" cfg.fsc_flags ["test.fs"]

        peverify cfg "test.dll"

        csc cfg """/r:"%s" /reference:test.dll /debug+""" cfg.FSCOREDLLPATH ["testcs.cs"]

        peverify cfg "testcs.exe"
        
        use testOkFile = fileguard cfg "test.ok"

        fsi cfg "" ["test.fs"]

        testOkFile.CheckExists()

        exec cfg ("." ++ "testcs.exe") ""


    //
    // Shadowcopy does not work for public signed assemblies
    // =====================================================
    //
    //module ``FSI-Shadowcopy`` = 
    //
    //    [<Test>]
    //    // "%FSI%" %fsi_flags%                          < test1.fsx
    //    [<FSharpSuiteTestCase("core/fsi-shadowcopy", "")
    //    // "%FSI%" %fsi_flags%  --shadowcopyreferences- < test1.fsx
    //    [<FSharpSuiteTestCase("core/fsi-shadowcopy", "--shadowcopyreferences-")
    //    let ``shadowcopy disabled`` (flags: string) = 
    //        let cfg = testConfig ()
    //
    //
    //
    //
    //
    //        // if exist test1.ok (del /f /q test1.ok)
    //        use testOkFile = fileguard cfg "test1.ok"
    //
    //        fsiStdin cfg "%s %s" cfg.fsi_flags flags "test1.fsx"
    //
    //        // if NOT EXIST test1.ok goto SetError
    //        testOkFile.CheckExists()
    //    
    //
    //    [<Test>]
    //    // "%FSI%" %fsi_flags%  /shadowcopyreferences+  < test2.fsx
    //    [<FSharpSuiteTestCase("core/fsi-shadowcopy", "/shadowcopyreferences+")
    //    // "%FSI%" %fsi_flags%  --shadowcopyreferences  < test2.fsx
    //    [<FSharpSuiteTestCase("core/fsi-shadowcopy", "--shadowcopyreferences")
    //    let ``shadowcopy enabled`` (flags: string) = 
    //        let cfg = testConfig ()
    //
    //
    //
    //
    //
    //        // if exist test2.ok (del /f /q test2.ok)
    //        use testOkFile = fileguard cfg "test2.ok"
    //
    //        // "%FSI%" %fsi_flags%  /shadowcopyreferences+  < test2.fsx
    //        fsiStdin cfg "%s %s" cfg.fsi_flags flags "test2.fsx"
    //
    //        // if NOT EXIST test2.ok goto SetError
    //        testOkFile.CheckExists()
    //    


    [<Test>]
    let forwarders () = 
        let cfg = testConfig "core/forwarders"

        mkdir cfg "orig"
        mkdir cfg "split"

        csc cfg """/nologo  /target:library /out:orig\a.dll /define:PART1;PART2""" ["a.cs"]

        csc cfg """/nologo  /target:library /out:orig\b.dll /r:orig\a.dll""" ["b.cs"]

        fsc cfg """-a -o:orig\c.dll -r:orig\b.dll -r:orig\a.dll""" ["c.fs"]

        csc cfg """/nologo  /target:library /out:split\a-part1.dll /define:PART1;SPLIT""" ["a.cs"]

        csc cfg """/nologo  /target:library /r:split\a-part1.dll /out:split\a.dll /define:PART2;SPLIT""" ["a.cs"]

        copy_y cfg ("orig" ++ "b.dll") ("split" ++ "b.dll")

        copy_y cfg ("orig" ++ "c.dll") ("split" ++ "c.dll")

        fsc cfg """-o:orig\test.exe -r:orig\b.dll -r:orig\a.dll""" ["test.fs"]

        fsc cfg """-o:split\test.exe -r:split\b.dll -r:split\a-part1.dll -r:split\a.dll""" ["test.fs"]

        fsc cfg """-o:split\test-against-c.exe -r:split\c.dll -r:split\a-part1.dll -r:split\a.dll""" ["test.fs"]

        peverify cfg ("split" ++ "a-part1.dll")

        peverify cfg ("split" ++ "b.dll")

        peverify cfg ("split" ++ "c.dll")

    [<Test>]
    let fsfromcs () = 
        let cfg = testConfig "core/fsfromcs"

        fsc cfg "%s -a --doc:lib.xml -o:lib.dll -g" cfg.fsc_flags ["lib.fs"]

        peverify cfg "lib.dll"

        csc cfg """/nologo /r:"%s" /r:System.Core.dll /r:lib.dll /out:test.exe""" cfg.FSCOREDLLPATH ["test.cs"]

        fsc cfg """%s -a --doc:lib--optimize.xml -o:lib--optimize.dll -g""" cfg.fsc_flags ["lib.fs"]

        peverify cfg "lib--optimize.dll"

        csc cfg """/nologo /r:"%s"  /r:System.Core.dll /r:lib--optimize.dll    /out:test--optimize.exe""" cfg.FSCOREDLLPATH ["test.cs"]

        exec cfg ("." ++ "test.exe") ""

        exec cfg ("." ++ "test--optimize.exe") ""
                
    [<Test>]
    let fsfromfsviacs () = 
        let cfg = testConfig "core/fsfromfsviacs"

        fsc cfg "%s -a -o:lib.dll -g" cfg.fsc_flags ["lib.fs"]

        copy_y cfg  (cfg.FSCBinPath ++ "System.ValueTuple.dll") ("." ++ "System.ValueTuple.dll")

        peverify cfg "lib.dll"

        csc cfg """/nologo /target:library /r:"%s" /r:lib.dll /out:lib2.dll /langversion:7.2""" cfg.FSCOREDLLPATH ["lib2.cs"]

        csc cfg """/nologo /target:library /r:"%s" /out:lib3.dll  /langversion:7.2""" cfg.FSCOREDLLPATH ["lib3.cs"]

        fsc cfg "%s -r:lib.dll -r:lib2.dll -r:lib3.dll -o:test.exe -g" cfg.fsc_flags ["test.fsx"]

        peverify cfg "test.exe"

        exec cfg ("." ++ "test.exe") ""

        // Same with library references the other way around
        fsc cfg "%s -r:lib.dll -r:lib3.dll -r:lib2.dll -o:test.exe -g" cfg.fsc_flags ["test.fsx"]

        peverify cfg "test.exe"

        exec cfg ("." ++ "test.exe") ""

        // Same without the reference to lib.dll - testing an incomplete reference set, but only compiling a subset of the code
        fsc cfg "%s -r:System.Runtime.dll --noframework --define:NO_LIB_REFERENCE -r:lib3.dll -r:lib2.dll -o:test.exe -g" cfg.fsc_flags ["test.fsx"]

        peverify cfg "test.exe"

        exec cfg ("." ++ "test.exe") ""

    [<Test>]
    let ``fsi-reference`` () = 

        let cfg = testConfig "core/fsi-reference"

        begin
            use testOkFile = fileguard cfg "test.ok"
            fsc cfg @"--target:library -o:ImplementationAssembly\ReferenceAssemblyExample.dll" ["ImplementationAssembly.fs"]
            fsc cfg @"--target:library -o:ReferenceAssembly\ReferenceAssemblyExample.dll" ["ReferenceAssembly.fs"]
            fsiStdin cfg "test.fsx" "" []
            testOkFile.CheckExists()
        end

    [<Test>]
    let ``fsi-reload`` () = 
        let cfg = testConfig "core/fsi-reload"

        begin
            use testOkFile = fileguard cfg "test.ok"
            fsiStdin cfg "test1.ml"  "--maxerrors:1" []
            testOkFile.CheckExists()
        end
                
        begin
            use testOkFile = fileguard cfg "test.ok"
            fsi cfg "%s  --maxerrors:1" cfg.fsi_flags ["load1.fsx"]
            testOkFile.CheckExists()
        end

        begin
            use testOkFile = fileguard cfg "test.ok"
            fsi cfg "%s  --maxerrors:1" cfg.fsi_flags ["load2.fsx"]
            testOkFile.CheckExists()
        end

        fsc cfg "" ["load1.fsx"]

        fsc cfg "" ["load2.fsx"]


    [<Test>]
    let fsiAndModifiers () = 
        let cfg = testConfig "core/fsiAndModifiers"

        do if fileExists cfg "TestLibrary.dll" then rm cfg "TestLibrary.dll"

        fsiStdin cfg "prepare.fsx" "--maxerrors:1" []

        use testOkFile = fileguard cfg "test.ok"

        fsiStdin cfg "test.fsx" "--maxerrors:1"  []

        testOkFile.CheckExists()
                


    [<Test>]
    let ``genericmeasures-AS_DLL`` () = singleTestBuildAndRun "core/genericmeasures" AS_DLL


    [<Test>]
    let hiding () = 
        let cfg = testConfig "core/hiding"

        fsc cfg "%s -a --optimize -o:lib.dll" cfg.fsc_flags ["lib.mli";"lib.ml";"libv.ml"]

        peverify cfg "lib.dll"

        fsc cfg "%s -a --optimize -r:lib.dll -o:lib2.dll" cfg.fsc_flags ["lib2.mli";"lib2.ml";"lib3.ml"]

        peverify cfg "lib2.dll"

        fsc cfg "%s --optimize -r:lib.dll -r:lib2.dll -o:client.exe" cfg.fsc_flags ["client.ml"]

        peverify cfg "client.exe"

    [<Test>]
    let ``innerpoly-AS_DLL`` () = singleTestBuildAndRun "core/innerpoly"  AS_DLL       

    [<Test>]
    let queriesCustomQueryOps () = 
        let cfg = testConfig "core/queriesCustomQueryOps"

        fsc cfg """%s -o:test.exe -g""" cfg.fsc_flags ["test.fsx"]

        peverify cfg "test.exe"

        fsc cfg """%s --optimize -o:test--optimize.exe -g""" cfg.fsc_flags ["test.fsx"]

        peverify cfg "test--optimize.exe"

        singleNegTest cfg "negativetest"

        begin
            use testOkFile = fileguard cfg "test.ok"

            fsi cfg "%s" cfg.fsi_flags ["test.fsx"]

            testOkFile.CheckExists()
        end

        begin
            use testOkFile = fileguard cfg "test.ok"

            exec cfg ("." ++ "test.exe") ""

            testOkFile.CheckExists()
        end

        begin
            use testOkFile = fileguard cfg "test.ok"

            exec cfg ("." ++ "test--optimize.exe") ""

            testOkFile.CheckExists()
        end
                


    // Debug with 
    //     ..\..\..\..\debug\net40\bin\fsi.exe --nologo < test.fsx >a.out 2>a.err
    // then 
    ///    windiff z.output.test.default.stdout.bsl a.out
    let printing flag diffFileOut expectedFileOut diffFileErr expectedFileErr = 
       let cfg = testConfig "core/printing"

       if requireENCulture () then

        let copy from' = Commands.copy_y cfg.Directory from' >> checkResult

        let ``fsi <a >b 2>c`` =
            // "%FSI%" %fsc_flags_errors_ok%  --nologo                                    <test.fsx >z.raw.output.test.default.txt 2>&1
            let ``exec <a >b 2>c`` (inFile, outFile, errFile) p = 
                Command.exec cfg.Directory cfg.EnvironmentVariables { Output = OutputAndError(Overwrite(outFile), Overwrite(errFile)); Input = Some(RedirectInput(inFile)); } p 
                >> checkResult
            Printf.ksprintf (fun flags (inFile, outFile, errFile) -> Commands.fsi (``exec <a >b 2>c`` (inFile, outFile, errFile)) cfg.FSI flags [])

        let fsc_flags_errors_ok = ""

        let rawFileOut = Path.GetTempFileName()
        let rawFileErr = Path.GetTempFileName()
        ``fsi <a >b 2>c`` "%s --nologo %s" fsc_flags_errors_ok flag ("test.fsx", rawFileOut, rawFileErr)

        // REM REVIEW: want to normalise CWD paths, not suppress them.
        let ``findstr /v`` text = Seq.filter (fun (s: string) -> not <| s.Contains(text))
        let removeCDandHelp from' to' =
            File.ReadLines from' |> (``findstr /v`` cfg.Directory) |> (``findstr /v`` "--help' for options") |> (fun lines -> File.WriteAllLines(getfullpath cfg to', lines))

        removeCDandHelp rawFileOut diffFileOut
        removeCDandHelp rawFileErr diffFileErr

        let withDefault default' to' =
            if not (fileExists cfg to') then copy default' to'

        expectedFileOut |> withDefault diffFileOut
        expectedFileErr |> withDefault diffFileErr

        
        match fsdiff cfg diffFileOut expectedFileOut with
        | "" -> ()
        | diffs -> Assert.Fail (sprintf "'%s' and '%s' differ; %A" diffFileOut expectedFileOut diffs)

        match fsdiff cfg diffFileErr expectedFileErr with
        | "" -> ()
        | diffs -> Assert.Fail (sprintf "'%s' and '%s' differ; %A" diffFileErr expectedFileErr diffs)

    [<Test>]
    let ``printing-1`` () = 
         printing "" "z.output.test.default.stdout.txt" "z.output.test.default.stdout.bsl" "z.output.test.default.stderr.txt" "z.output.test.default.stderr.bsl"

    [<Test>]
    let ``printing-2`` () = 
         printing "--use:preludePrintSize1000.fsx" "z.output.test.1000.stdout.txt" "z.output.test.1000.stdout.bsl" "z.output.test.1000.stderr.txt" "z.output.test.1000.stderr.bsl"

    [<Test>]
    let ``printing-3`` () = 
         printing "--use:preludePrintSize200.fsx" "z.output.test.200.stdout.txt" "z.output.test.200.stdout.bsl" "z.output.test.200.stderr.txt" "z.output.test.200.stderr.bsl"

    [<Test>]
    let ``printing-4`` () = 
         printing "--use:preludeShowDeclarationValuesFalse.fsx" "z.output.test.off.stdout.txt" "z.output.test.off.stdout.bsl" "z.output.test.off.stderr.txt" "z.output.test.off.stderr.bsl"

    [<Test>]
    let ``printing-5`` () = 
         printing "--quiet" "z.output.test.quiet.stdout.txt" "z.output.test.quiet.stdout.bsl" "z.output.test.quiet.stderr.txt" "z.output.test.quiet.stderr.bsl"

    type SigningType =
        | DelaySigned
        | PublicSigned
        | NotSigned

    let signedtest(programId:string, args:string, expectedSigning:SigningType) = 
    
        let cfg = testConfig "core/signedtests"
        let newFlags = cfg.fsc_flags + " " + args

        let exefile = programId + ".exe"
        fsc cfg "%s -o:%s" newFlags exefile ["test.fs"]

        let assemblyPath = Path.Combine(cfg.Directory, exefile)
        let assemblyName = AssemblyName.GetAssemblyName(assemblyPath)
        let publicKeyToken = assemblyName.GetPublicKeyToken()
        let isPublicKeyTokenPresent = not (Array.isEmpty publicKeyToken)
        use exeStream = new FileStream(assemblyPath, FileMode.Open)
        let peHeader = PEHeaders(exeStream)
        let isSigned = peHeader.CorHeader.Flags.HasFlag(CorFlags.StrongNameSigned)
        let actualSigning =
            match isSigned, isPublicKeyTokenPresent with
            | true, true-> SigningType.PublicSigned
            | true, false -> failwith "unreachable"
            | false, true -> SigningType.DelaySigned
            | false, false -> SigningType.NotSigned

        Assert.AreEqual(expectedSigning, actualSigning)

    [<Test; Category("signedtest")>]
    let ``signedtest-1`` () = signedtest("test-unsigned", "", SigningType.NotSigned)

    [<Test; Category("signedtest")>]
    let ``signedtest-2`` () = signedtest("test-sha1-full-cl", "--keyfile:sha1full.snk", SigningType.PublicSigned)

    [<Test; Category("signedtest")>]
    let ``signedtest-3`` () = signedtest("test-sha256-full-cl", "--keyfile:sha256full.snk", SigningType.PublicSigned)

    [<Test; Category("signedtest")>]
    let ``signedtest-4`` () = signedtest("test-sha512-full-cl", "--keyfile:sha512full.snk", SigningType.PublicSigned)

    [<Test; Category("signedtest")>]
    let ``signedtest-5`` () = signedtest("test-sha1024-full-cl", "--keyfile:sha1024full.snk", SigningType.PublicSigned)

    [<Test; Category("signedtest")>]
    let ``signedtest-6`` () = signedtest("test-sha1-delay-cl", "--keyfile:sha1delay.snk --delaysign", SigningType.DelaySigned)

    [<Test; Category("signedtest")>]
    let ``signedtest-7`` () = signedtest("test-sha256-delay-cl", "--keyfile:sha256delay.snk --delaysign", SigningType.DelaySigned)

    [<Test; Category("signedtest")>]
    let ``signedtest-8`` () = signedtest("test-sha512-delay-cl", "--keyfile:sha512delay.snk --delaysign", SigningType.DelaySigned)

    [<Test; Category("signedtest")>]
    let ``signedtest-9`` () = signedtest("test-sha1024-delay-cl", "--keyfile:sha1024delay.snk --delaysign", SigningType.DelaySigned)

    // Test SHA1 key full signed  Attributes
    [<Test; Category("signedtest")>]
    let ``signedtest-10`` () = signedtest("test-sha1-full-attributes", "--define:SHA1", SigningType.PublicSigned)

    // Test SHA1 key delayl signed  Attributes
    [<Test; Category("signedtest")>]
    let ``signedtest-11`` () = signedtest("test-sha1-delay-attributes", "--keyfile:sha1delay.snk --define:SHA1 --define:DELAY", SigningType.DelaySigned)

    [<Test; Category("signedtest")>]
    let ``signedtest-12`` () = signedtest("test-sha256-full-attributes", "--define:SHA256", SigningType.PublicSigned)

    // Test SHA 256 bit key delay signed  Attributes
    [<Test; Category("signedtest")>]
    let ``signedtest-13`` () = signedtest("test-sha256-delay-attributes", "--define:SHA256 --define:DELAY", SigningType.DelaySigned)

    // Test SHA 512 bit key fully signed  Attributes
    [<Test; Category("signedtest")>]
    let ``signedtest-14`` () = signedtest("test-sha512-full-attributes", "--define:SHA512", SigningType.PublicSigned)

    // Test SHA 512 bit key delay signed Attributes
    [<Test; Category("signedtest")>]
    let ``signedtest-15`` () = signedtest("test-sha512-delay-attributes", "--define:SHA512 --define:DELAY", SigningType.DelaySigned)

    // Test SHA 1024 bit key fully signed  Attributes
    [<Test; Category("signedtest")>]
    let ``signedtest-16`` () = signedtest("test-sha1024-full-attributes", "--define:SHA1024", SigningType.PublicSigned)
#endif

#if !FSHARP_SUITE_DRIVES_CORECLR_TESTS
    [<Test>]
    let ``quotes-FSI-BASIC`` () = singleTestBuildAndRun "core/quotes" FSI_BASIC

    [<Test>]
    let quotes () = 
        let cfg = testConfig "core/quotes"

        csc cfg """/nologo  /target:library /out:cslib.dll""" ["cslib.cs"]

        fsc cfg "%s -o:test.exe -r cslib.dll -g" cfg.fsc_flags ["test.fsx"]

        copy_y cfg  (cfg.FSCBinPath ++ "System.ValueTuple.dll") ("." ++ "System.ValueTuple.dll")

        peverify cfg "test.exe"

        begin
            use testOkFile = fileguard cfg "test.ok"
            exec cfg ("." ++ "test.exe") ""
            testOkFile.CheckExists()
        end

        fsc cfg "%s -o:test-with-debug-data.exe --quotations-debug+ -r cslib.dll -g" cfg.fsc_flags ["test.fsx"]

        peverify cfg "test-with-debug-data.exe"

        fsc cfg "%s --optimize -o:test--optimize.exe -r cslib.dll -g" cfg.fsc_flags ["test.fsx"]

        peverify cfg "test--optimize.exe"

        begin
            use testOkFile = fileguard cfg "test.ok"

            fsi cfg "%s -r cslib.dll" cfg.fsi_flags ["test.fsx"]

            testOkFile.CheckExists()
        end

        begin
            use testOkFile = fileguard cfg "test.ok"
            exec cfg ("." ++ "test-with-debug-data.exe") ""
            testOkFile.CheckExists()
        end

        begin
            use testOkFile = fileguard cfg "test.ok"
            exec cfg ("." ++ "test--optimize.exe") ""
            testOkFile.CheckExists()
        end

    [<Test; Category("parsing")>]
    let parsing () = 
        let cfg = testConfig "core/parsing"
        
        fsc cfg "%s -a -o:crlf.dll -g" cfg.fsc_flags ["crlf.ml"]

        fsc cfg "%s -o:toplet.exe -g" cfg.fsc_flags ["toplet.ml"]

        peverify cfg "toplet.exe"

    [<Test>]
    let unicode () = 
        let cfg = testConfig "core/unicode"

        fsc cfg "%s -a -o:kanji-unicode-utf8-nosig-codepage-65001.dll -g" cfg.fsc_flags ["kanji-unicode-utf8-nosig-codepage-65001.fs"]

        fsc cfg "%s -a -o:kanji-unicode-utf8-nosig-codepage-65001.dll -g" cfg.fsc_flags ["kanji-unicode-utf8-nosig-codepage-65001.fs"]

        fsc cfg "%s -a -o:kanji-unicode-utf16.dll -g" cfg.fsc_flags ["kanji-unicode-utf16.fs"]

        fsc cfg "%s -a --codepage:65000 -o:kanji-unicode-utf7-codepage-65000.dll -g" cfg.fsc_flags ["kanji-unicode-utf7-codepage-65000.fs"]
        
        fsc cfg "%s -a -o:kanji-unicode-utf8-withsig-codepage-65001.dll -g" cfg.fsc_flags ["kanji-unicode-utf8-withsig-codepage-65001.fs"]

        fsi cfg "%s --utf8output" cfg.fsi_flags ["kanji-unicode-utf8-nosig-codepage-65001.fs"]

        fsi cfg "%s --utf8output --codepage:65001" cfg.fsi_flags ["kanji-unicode-utf8-withsig-codepage-65001.fs"]

        fsi cfg "%s --utf8output" cfg.fsi_flags ["kanji-unicode-utf8-withsig-codepage-65001.fs"]

        fsi cfg "%s --utf8output --codepage:65000" cfg.fsi_flags ["kanji-unicode-utf7-codepage-65000.fs"]

        fsi cfg "%s --utf8output" cfg.fsi_flags ["kanji-unicode-utf16.fs"]
 

    [<Test>]
    let internalsvisible () = 
        let cfg = testConfig "core/internalsvisible"

        // Compiling F# Library
        fsc cfg "%s --version:1.2.3 --keyfile:key.snk -a --optimize -o:library.dll" cfg.fsc_flags ["library.fsi"; "library.fs"]

        peverify cfg "library.dll"

        // Compiling C# Library
        csc cfg "/target:library /keyfile:key.snk /out:librarycs.dll" ["librarycs.cs"]

        peverify cfg "librarycs.dll"

        // Compiling F# main referencing C# and F# libraries
        fsc cfg "%s --version:1.2.3 --keyfile:key.snk --optimize -r:library.dll -r:librarycs.dll -o:main.exe" cfg.fsc_flags ["main.fs"]

        peverify cfg "main.exe"

        // Run F# main. Quick test!
        exec cfg ("." ++ "main.exe") ""
 

    // Repro for https://github.com/Microsoft/visualfsharp/issues/1298
    [<Test>]
    let fileorder () = 
        let cfg = testConfig "core/fileorder"

        log "== Compiling F# Library and Code, when empty file libfile2.fs IS NOT included"
        fsc cfg "%s -a --optimize -o:lib.dll " cfg.fsc_flags ["libfile1.fs"]

        peverify cfg "lib.dll"

        fsc cfg "%s -r:lib.dll -o:test.exe" cfg.fsc_flags ["test.fsx"]

        peverify cfg "test.exe"

        exec cfg ("." ++ "test.exe") ""

        log "== Compiling F# Library and Code, when empty file libfile2.fs IS included"
        fsc cfg "%s -a --optimize -o:lib2.dll " cfg.fsc_flags ["libfile1.fs"; "libfile2.fs"]

        peverify cfg "lib2.dll"

        fsc cfg "%s -r:lib2.dll -o:test2.exe" cfg.fsc_flags ["test.fsx"]

        peverify cfg "test2.exe"

        exec cfg ("." ++ "test2.exe") ""

    // Repro for https://github.com/Microsoft/visualfsharp/issues/2679
    [<Test>]
    let ``add files with same name from different folders`` () = 
        let cfg = testConfig "core/samename"

        log "== Compiling F# Code with files with same name in different folders"
        fsc cfg "%s -o:test.exe" cfg.fsc_flags ["folder1/a.fs"; "folder1/b.fs"; "folder2/a.fs"; "folder2/b.fs"]

        peverify cfg "test.exe"

        exec cfg ("." ++ "test.exe") ""

    [<Test>]
    let ``add files with same name from different folders including signature files`` () =
        let cfg = testConfig "core/samename"

        log "== Compiling F# Code with files with same name in different folders including signature files"
        fsc cfg "%s -o:test.exe" cfg.fsc_flags ["folder1/a.fsi"; "folder1/a.fs"; "folder1/b.fsi"; "folder1/b.fs"; "folder2/a.fsi"; "folder2/a.fs"; "folder2/b.fsi"; "folder2/b.fs"]

        peverify cfg "test.exe"

        exec cfg ("." ++ "test.exe") ""

    [<Test>]
    let ``add files with same name from different folders including signature files that are not synced`` () =
        let cfg = testConfig "core/samename"

        log "== Compiling F# Code with files with same name in different folders including signature files"
        fsc cfg "%s -o:test.exe" cfg.fsc_flags ["folder1/a.fsi"; "folder1/a.fs"; "folder1/b.fs"; "folder2/a.fsi"; "folder2/a.fs"; "folder2/b.fsi"; "folder2/b.fs"]

        peverify cfg "test.exe"

        exec cfg ("." ++ "test.exe") ""

    [<Test>]
    let ``libtest-FSI_STDIN`` () = singleTestBuildAndRun "core/libtest" FSI_STDIN

    [<Test; Ignore("incorrect signature file generated, test has been disabled a long time")>]
    let ``libtest-GENERATED_SIGNATURE`` () = singleTestBuildAndRun "core/libtest" GENERATED_SIGNATURE

    [<Test>]
    let ``libtest-FSC_OPT_MINUS_DEBUG`` () = singleTestBuildAndRun "core/libtest" FSC_OPT_MINUS_DEBUG

    [<Test>]
    let ``libtest-AS_DLL`` () = singleTestBuildAndRun "core/libtest" AS_DLL

    [<Test>]
    let ``libtest-FSI_BASIC`` () = singleTestBuildAndRun "core/libtest" FSI_BASIC

    [<Test>]
    let ``letrec (mutrec variations part two) FSI_BASIC`` () = singleTestBuildAndRun "core/letrec-mutrec2" FSI_BASIC

    [<Test>]
    let recordResolution () = singleTestBuildAndRun "core/recordResolution" FSC_OPT_PLUS_DEBUG

    [<Test>]
    let ``no-warn-2003-tests`` () =
        // see https://github.com/Microsoft/visualfsharp/issues/3139
        let cfg = testConfig "core/versionAttributes"
        let stdoutPath = "out.stdout.txt" |> getfullpath cfg
        let stderrPath = "out.stderr.txt" |> getfullpath cfg
        let stderrBaseline = "out.stderr.bsl" |> getfullpath cfg
        let stdoutBaseline = "out.stdout.bsl" |> getfullpath cfg
        let echo text =
            Commands.echoAppendToFile cfg.Directory text stdoutPath
            Commands.echoAppendToFile cfg.Directory text stderrPath

        File.WriteAllText(stdoutPath, "")
        File.WriteAllText(stderrPath, "")

        echo "Test 1================================================="
        fscAppend cfg stdoutPath stderrPath "--nologo" ["NoWarn2003.fs"]

        echo "Test 2================================================="
        fscAppend cfg stdoutPath stderrPath "--nologo" ["NoWarn2003_2.fs"]

        echo "Test 3================================================="
        fscAppend cfg stdoutPath stderrPath "--nologo" ["Warn2003_1.fs"]

        echo "Test 4================================================="
        fscAppend cfg stdoutPath stderrPath "--nologo" ["Warn2003_2.fs"]

        echo "Test 5================================================="
        fscAppend cfg stdoutPath stderrPath "--nologo" ["Warn2003_3.fs"]

        echo "Test 6================================================="
        fscAppend cfg stdoutPath stderrPath "--nologo --nowarn:2003" ["Warn2003_1.fs"]

        echo "Test 7================================================="
        fscAppend cfg stdoutPath stderrPath "--nologo --nowarn:2003" ["Warn2003_2.fs"]

        echo "Test 8================================================="
        fscAppend cfg stdoutPath stderrPath "--nologo --nowarn:2003" ["Warn2003_3.fs"]

        let normalizePaths f =
            let text = File.ReadAllText(f)
            let dummyPath = @"D:\staging\staging\src\tests\fsharp\core\load-script"
            let contents = System.Text.RegularExpressions.Regex.Replace(text, System.Text.RegularExpressions.Regex.Escape(cfg.Directory), dummyPath)
            File.WriteAllText(f, contents)

        normalizePaths stdoutPath
        normalizePaths stderrPath

        let diffs = fsdiff cfg stdoutPath stdoutBaseline

        match diffs with
        | "" -> ()
        | _ -> Assert.Fail (sprintf "'%s' and '%s' differ; %A" stdoutPath stdoutBaseline diffs)

        let diffs2 = fsdiff cfg stderrPath stderrBaseline

        match diffs2 with
        | "" -> ()
        | _ -> Assert.Fail (sprintf "'%s' and '%s' differ; %A" stderrPath stderrBaseline diffs2)

    [<Test>]
    let ``load-script`` () = 
        let cfg = testConfig "core/load-script"

        let stdoutPath = "out.stdout.txt" |> getfullpath cfg
        let stderrPath = "out.stderr.txt" |> getfullpath cfg
        let stderrBaseline = "out.stderr.bsl" |> getfullpath cfg 
        let stdoutBaseline = "out.stdout.bsl" |> getfullpath cfg 

        let appendToFile from = Commands.appendToFile cfg.Directory from stdoutPath
        let echo text = Commands.echoAppendToFile cfg.Directory text stdoutPath

        File.WriteAllText(stdoutPath, "")
        File.WriteAllText(stderrPath, "")

        do if fileExists cfg "3.exe" then getfullpath cfg "3.exe" |> File.Delete

        ["1.fsx"; "2.fsx"; "3.fsx"] |> List.iter appendToFile

        echo "Test 1================================================="

        fscAppend cfg stdoutPath stderrPath "--nologo" ["3.fsx"]

        execAppendIgnoreExitCode cfg stdoutPath stderrPath ("." ++ "3.exe") ""

        rm cfg "3.exe"

        echo "Test 2================================================="

        fsiAppendIgnoreExitCode cfg stdoutPath stderrPath "" ["3.fsx"]

        echo "Test 3================================================="

        fsiStdinAppendBothIgnoreExitCode cfg stdoutPath stderrPath "pipescr" "--nologo" []

        echo "Test 4================================================="

        fsiAppendIgnoreExitCode cfg stdoutPath stderrPath "" ["usesfsi.fsx"]

        echo "Test 5================================================="

        fscAppendIgnoreExitCode cfg stdoutPath stderrPath "--nologo" ["usesfsi.fsx"]

        echo "Test 6================================================="

        fscAppend cfg stdoutPath stderrPath "--nologo -r FSharp.Compiler.Interactive.Settings" ["usesfsi.fsx"]

        echo "Test 7================================================="

        fsiAppendIgnoreExitCode cfg stdoutPath stderrPath "" ["1.fsx";"2.fsx";"3.fsx"]

        echo "Test 8================================================="

        fsiAppendIgnoreExitCode cfg stdoutPath stderrPath "" ["3.fsx";"2.fsx";"1.fsx"]

        echo "Test 9================================================="

        fsiAppendIgnoreExitCode cfg stdoutPath stderrPath "" ["multiple-load-1.fsx"]

        echo "Test 10================================================="

        fsiAppendIgnoreExitCode cfg stdoutPath stderrPath "" ["multiple-load-2.fsx"]

        echo "Test 11================================================="

        fscAppend cfg stdoutPath stderrPath "--nologo" ["FlagCheck.fs"]

        execAppendIgnoreExitCode cfg stdoutPath stderrPath ("." ++ "FlagCheck.exe") ""

        rm cfg "FlagCheck.exe"

        echo "Test 12================================================="

        fscAppend cfg stdoutPath stderrPath "-o FlagCheckScript.exe --nologo" ["FlagCheck.fsx"]

        execAppendIgnoreExitCode cfg stdoutPath stderrPath ("." ++ "FlagCheckScript.exe") ""

        rm cfg "FlagCheckScript.exe"

        echo "Test 13================================================="

        fsiAppendIgnoreExitCode cfg stdoutPath stderrPath "" ["load-FlagCheckFs.fsx"]

        echo "Test 14================================================="

        fsiAppendIgnoreExitCode cfg stdoutPath stderrPath "" ["FlagCheck.fsx"]

        echo "Test 15================================================="

        fsiAppendIgnoreExitCode cfg stdoutPath stderrPath "" ["ProjectDriver.fsx"]

        echo "Test 16================================================="

        fscAppend cfg stdoutPath stderrPath "--nologo" ["ProjectDriver.fsx"]

        execAppendIgnoreExitCode cfg stdoutPath stderrPath ("." ++ "ProjectDriver.exe") ""

        rm cfg "ProjectDriver.exe"

        echo "Test 17================================================="

        fsiAppendIgnoreExitCode cfg stdoutPath stderrPath "" ["load-IncludeNoWarn211.fsx"]

        echo "Done =================================================="

        // an extra case
        fsiExpectFail cfg "" ["loadfail3.fsx"]

        let normalizePaths f =
            let text = File.ReadAllText(f)
            let dummyPath = @"D:\staging\staging\src\tests\fsharp\core\load-script"
            let contents = System.Text.RegularExpressions.Regex.Replace(text, System.Text.RegularExpressions.Regex.Escape(cfg.Directory), dummyPath)
            File.WriteAllText(f, contents)

        normalizePaths stdoutPath
        normalizePaths stderrPath

        let diffs = fsdiff cfg stdoutPath stdoutBaseline

        match diffs with
        | "" -> ()
        | _ -> Assert.Fail (sprintf "'%s' and '%s' differ; %A" stdoutPath stdoutBaseline diffs)

        let diffs2 = fsdiff cfg stderrPath stderrBaseline

        match diffs2 with
        | "" -> ()
        | _ -> Assert.Fail (sprintf "'%s' and '%s' differ; %A" stderrPath stderrBaseline diffs2)
#endif

    [<Test>]
    let longnames () = singleTestBuildAndRun "core/longnames" FSC_BASIC

    [<Test>]
    let ``math-numbersVS2008`` () = singleTestBuildAndRun "core/math/numbersVS2008" FSC_BASIC

#if !FSHARP_SUITE_DRIVES_CORECLR_TESTS
    [<Test>]
    let ``measures-AS_DLL`` () = singleTestBuildAndRun "core/measures" AS_DLL

    // Requires winforms will not run on coreclr
    [<Test>]
    let ``members-basics-FSI_BASIC`` () = singleTestBuildAndRun "core/members/basics" FSI_BASIC

    // Requires winforms will not run on coreclr
    [<Test>]
    let ``members-basics-FSC_BASIC`` () = singleTestBuildAndRun "core/members/basics" FSC_BASIC

    // Requires winforms will not run on coreclr
    [<Test>]
    let ``members-basics-AS_DLL`` () = singleTestBuildAndRun "core/members/basics" AS_DLL

    // Requires winforms will not run on coreclr
    [<Test>]
    let ``members-basics-hw`` () = singleTestBuildAndRun "core/members/basics-hw" FSC_BASIC

    // Requires winforms will not run on coreclr
    [<Test>]
    let ``members-basics-hw-mutrec`` () = singleTestBuildAndRun "core/members/basics-hw-mutrec" FSC_BASIC

    [<Test>]
    let ``members-incremental`` () = singleTestBuildAndRun "core/members/incremental" FSC_BASIC

    [<Test>]
    let ``members-incremental-hw`` () = singleTestBuildAndRun "core/members/incremental-hw" FSC_BASIC

    [<Test>]
    let ``members-incremental-hw-mutrec`` () = singleTestBuildAndRun "core/members/incremental-hw-mutrec" FSC_BASIC

#endif

    [<Test>]
    let patterns () = singleTestBuildAndRun "core/patterns" FSC_BASIC

#if !FSHARP_SUITE_DRIVES_CORECLR_TESTS
    [<Test>]
    let pinvoke () = 
        let cfg = testConfig "core/pinvoke"

        fsc cfg "%s -o:test.exe -g" cfg.fsc_flags ["test.fsx"]
   
        peverifyWithArgs cfg "/nologo /MD" "test.exe"
                
    [<Test>]
    let fsi_load () = 
        let cfg = testConfig "core/fsi-load"

        use testOkFile = fileguard cfg "test.ok"

        fsi cfg "%s" cfg.fsi_flags ["test.fsx"]

        testOkFile.CheckExists()
                
    [<Test>]
    let queriesLeafExpressionConvert () = 
        let cfg = testConfig "core/queriesLeafExpressionConvert"

        fsc cfg "%s -o:test.exe -g" cfg.fsc_flags ["test.fsx"]

        peverify cfg "test.exe"

        fsc cfg "%s --optimize -o:test--optimize.exe -g" cfg.fsc_flags ["test.fsx"]

        peverify cfg "test--optimize.exe"

        use testOkFile = fileguard cfg "test.ok"

        fsi cfg "%s" cfg.fsi_flags ["test.fsx"]

        testOkFile.CheckExists()

        use testOkFile2 = fileguard cfg "test.ok"

        exec cfg ("." ++ "test.exe") ""

        testOkFile2.CheckExists()

        use testOkFile3 = fileguard cfg "test.ok"

        exec cfg ("." ++ "test--optimize.exe") ""

        testOkFile3.CheckExists()
                

    [<Test>]
    let queriesNullableOperators () = 
        let cfg = testConfig "core/queriesNullableOperators"

        fsc cfg "%s -o:test.exe -g" cfg.fsc_flags ["test.fsx"]

        peverify cfg "test.exe"

        fsc cfg "%s --optimize -o:test--optimize.exe -g" cfg.fsc_flags ["test.fsx"]

        peverify cfg "test--optimize.exe"

        use testOkFile = fileguard cfg "test.ok"
        fsi cfg "%s" cfg.fsi_flags ["test.fsx"]
        testOkFile.CheckExists()

        use testOkFile2 = fileguard cfg "test.ok"
        exec cfg ("." ++ "test.exe") ""
        testOkFile2.CheckExists()

        use testOkFile3 = fileguard cfg "test.ok"
        exec cfg ("." ++ "test--optimize.exe") ""
        testOkFile3.CheckExists()
                
    [<Test>]
    let queriesOverIEnumerable () = 
        let cfg = testConfig "core/queriesOverIEnumerable"

        fsc cfg "%s -o:test.exe -g" cfg.fsc_flags ["test.fsx"]

        peverify cfg "test.exe" 

        fsc cfg "%s --optimize -o:test--optimize.exe -g" cfg.fsc_flags ["test.fsx"]

        peverify cfg "test--optimize.exe"

        use testOkFile = fileguard cfg "test.ok"

        fsi cfg "%s" cfg.fsi_flags ["test.fsx"]

        testOkFile.CheckExists()

        use testOkFile2 = fileguard cfg "test.ok"

        exec cfg ("." ++ "test.exe") ""

        testOkFile2.CheckExists()

        use testOkFile3 = fileguard cfg "test.ok"

        exec cfg ("." ++ "test--optimize.exe") ""

        testOkFile3.CheckExists()
                
    [<Test>]
    let queriesOverIQueryable () = 
        let cfg = testConfig "core/queriesOverIQueryable"

        fsc cfg "%s -o:test.exe -g" cfg.fsc_flags ["test.fsx"]

        peverify cfg "test.exe"

        fsc cfg "%s --optimize -o:test--optimize.exe -g" cfg.fsc_flags ["test.fsx"]

        peverify cfg "test--optimize.exe"

        use testOkFile = fileguard cfg "test.ok"
        fsi cfg "%s" cfg.fsi_flags ["test.fsx"]

        testOkFile.CheckExists()


        use testOkFile2 = fileguard cfg "test.ok"

        exec cfg ("." ++ "test.exe") ""

        testOkFile2.CheckExists()


        use testOkFile3 = fileguard cfg "test.ok"
        exec cfg ("." ++ "test--optimize.exe") ""

        testOkFile3.CheckExists()


    [<Test>]
    let quotesDebugInfo () = 
        let cfg = testConfig "core/quotesDebugInfo"

        fsc cfg "%s --quotations-debug+ --optimize -o:test.exe -g" cfg.fsc_flags ["test.fsx"]

        peverify cfg "test.exe"

        fsc cfg "%s --quotations-debug+ --optimize -o:test--optimize.exe -g" cfg.fsc_flags ["test.fsx"]

        peverify cfg "test--optimize.exe"

        use testOkFile = fileguard cfg "test.ok"
        fsi cfg "%s --quotations-debug+" cfg.fsi_flags ["test.fsx"]

        testOkFile.CheckExists()


        use testOkFile2 = fileguard cfg "test.ok"

        exec cfg ("." ++ "test.exe") ""

        testOkFile2.CheckExists()

        use testOkFile3 = fileguard cfg "test.ok"

        exec cfg ("." ++ "test--optimize.exe") ""

        testOkFile3.CheckExists()


    [<Test>]
    let quotesInMultipleModules () = 
        let cfg = testConfig "core/quotesInMultipleModules"

        fsc cfg "%s -o:module1.dll --target:library" cfg.fsc_flags ["module1.fsx"]

        peverify cfg "module1.dll"

        fsc cfg "%s -o:module2.exe -r:module1.dll" cfg.fsc_flags ["module2.fsx"]

        peverify cfg "module2.exe"
    
        fsc cfg "%s --staticlink:module1 -o:module2-staticlink.exe -r:module1.dll" cfg.fsc_flags ["module2.fsx"]

        peverify cfg "module2-staticlink.exe"

        fsc cfg "%s -o:module1-opt.dll --target:library --optimize" cfg.fsc_flags ["module1.fsx"]

        peverify cfg "module1-opt.dll"

        fsc cfg "%s -o:module2-opt.exe -r:module1-opt.dll --optimize" cfg.fsc_flags ["module2.fsx"]

        peverify cfg "module2-opt.exe"

        use testOkFile = fileguard cfg "test.ok"

        fsi cfg "%s -r module1.dll" cfg.fsi_flags ["module2.fsx"]

        testOkFile.CheckExists()


        use testOkFile = fileguard cfg "test.ok"

        exec cfg ("." ++ "module2.exe") ""

        testOkFile.CheckExists()

        use testOkFile = fileguard cfg "test.ok"

        exec cfg ("." ++ "module2-opt.exe") ""

        testOkFile.CheckExists()

        use testOkFile = fileguard cfg "test.ok"

        exec cfg ("." ++ "module2-staticlink.exe") ""

        testOkFile.CheckExists()
#endif
                
    [<Test>]
    let reflect () = singleTestBuildAndRun "core/reflect" FSC_BASIC


#if !FSHARP_SUITE_DRIVES_CORECLR_TESTS
    [<Test>]
    let refnormalization () = 
        let cfg = testConfig "core/refnormalization"

        // Prepare by building multiple versions of the test assemblies
        fsc cfg @"%s --target:library -o:version1\DependentAssembly.dll -g --version:1.0.0.0 --keyfile:keyfile.snk" cfg.fsc_flags [@"DependentAssembly.fs"]
        fsc cfg @"%s --target:library -o:version1\AscendentAssembly.dll -g --version:1.0.0.0 --keyfile:keyfile.snk -r:version1\DependentAssembly.dll" cfg.fsc_flags [@"AscendentAssembly.fs"]

        fsc cfg @"%s --target:library -o:version2\DependentAssembly.dll -g --version:2.0.0.0" cfg.fsc_flags [@"DependentAssembly.fs"]
        fsc cfg @"%s --target:library -o:version2\AscendentAssembly.dll -g --version:2.0.0.0 -r:version2\DependentAssembly.dll" cfg.fsc_flags [@"AscendentAssembly.fs"]

        //TestCase1
        // Build a program that references v2 of ascendent and v1 of dependent.
        // Note that, even though ascendent v2 references dependent v2, the reference is marked as v1.
        use TestOk = fileguard cfg "test.ok"
        fsc cfg @"%s -o:test1.exe -r:version1\DependentAssembly.dll -r:version2\AscendentAssembly.dll --optimize- -g" cfg.fsc_flags ["test.fs"]
        exec cfg ("." ++ "test1.exe") "DependentAssembly-1.0.0.0 AscendentAssembly-2.0.0.0"
        TestOk.CheckExists()

        //TestCase2
        // Build a program that references v1 of ascendent and v2 of dependent.
        // Note that, even though ascendent v1 references dependent v1, the reference is marked as v2 which was passed in.
        use TestOk = fileguard cfg "test.ok"
        fsc cfg @"%s -o:test2.exe -r:version2\DependentAssembly.dll -r:version1\AscendentAssembly.dll --optimize- -g" cfg.fsc_flags ["test.fs"]
        exec cfg ("." ++ "test2.exe") "DependentAssembly-2.0.0.0 AscendentAssembly-1.0.0.0"
        TestOk.CheckExists()

        //TestCase3
        // Build a program that references v1 of ascendent and v1 and v2 of dependent.
        // Verifies that compiler uses first version of a duplicate assembly passed on command line.
        use TestOk = fileguard cfg "test.ok"
        fsc cfg @"%s -o:test3.exe -r:version1\DependentAssembly.dll -r:version2\DependentAssembly.dll -r:version1\AscendentAssembly.dll --optimize- -g" cfg.fsc_flags ["test.fs"]
        exec cfg ("." ++ "test3.exe") "DependentAssembly-1.0.0.0 AscendentAssembly-1.0.0.0"
        TestOk.CheckExists()


    [<Test>]
    let testResources () = 
        let cfg = testConfig "core/resources"

        fsc cfg "%s  --resource:Resources.resources -o:test-embed.exe -g" cfg.fsc_flags ["test.fs"]

        peverify cfg "test-embed.exe"

        fsc cfg "%s  --linkresource:Resources.resources -o:test-link.exe -g" cfg.fsc_flags ["test.fs"]

        peverify cfg "test-link.exe"

        fsc cfg "%s  --resource:Resources.resources,ResourceName.resources -o:test-embed-named.exe -g" cfg.fsc_flags ["test.fs"]

        peverify cfg "test-embed-named.exe"

        fsc cfg "%s  --linkresource:Resources.resources,ResourceName.resources -o:test-link-named.exe -g" cfg.fsc_flags ["test.fs"]

        peverify cfg "test-link-named.exe"

        exec cfg ("." ++ "test-embed.exe") ""

        exec cfg ("." ++ "test-link.exe") ""

        exec cfg ("." ++ "test-link-named.exe") "ResourceName"

        exec cfg ("." ++ "test-embed-named.exe") "ResourceName"

    [<Test>]
    let topinit () = 
        let cfg = testConfig "core/topinit"

        fsc cfg "%s --optimize -o both69514.exe -g" cfg.fsc_flags ["lib69514.fs"; "app69514.fs"]

        peverify cfg "both69514.exe"

        fsc cfg "%s --optimize- -o both69514-noopt.exe -g" cfg.fsc_flags ["lib69514.fs"; "app69514.fs"]

        peverify cfg "both69514-noopt.exe"

        fsc cfg "%s --optimize -a -g" cfg.fsc_flags ["lib69514.fs"]

        peverify cfg "lib69514.dll"

        fsc cfg "%s --optimize -r:lib69514.dll -g" cfg.fsc_flags ["app69514.fs"]

        peverify cfg "app69514.exe"

        fsc cfg "%s --optimize- -o:lib69514-noopt.dll -a -g" cfg.fsc_flags ["lib69514.fs"]

        peverify cfg "lib69514-noopt.dll"

        fsc cfg "%s --optimize- -r:lib69514-noopt.dll -o:app69514-noopt.exe -g" cfg.fsc_flags ["app69514.fs"]

        peverify cfg "app69514-noopt.exe"

        fsc cfg "%s --optimize- -o:lib69514-noopt-withsig.dll -a -g" cfg.fsc_flags ["lib69514.fsi"; "lib69514.fs"]

        peverify cfg "lib69514-noopt-withsig.dll"

        fsc cfg "%s --optimize- -r:lib69514-noopt-withsig.dll -o:app69514-noopt-withsig.exe -g" cfg.fsc_flags ["app69514.fs"]

        peverify cfg "app69514-noopt-withsig.exe"

        fsc cfg "%s -o:lib69514-withsig.dll -a -g" cfg.fsc_flags ["lib69514.fsi"; "lib69514.fs"]

        peverify cfg "lib69514-withsig.dll"

        fsc cfg "%s -r:lib69514-withsig.dll -o:app69514-withsig.exe -g" cfg.fsc_flags ["app69514.fs"]

        peverify cfg "app69514-withsig.exe"

        fsc cfg "%s -o:lib.dll -a -g" cfg.fsc_flags ["lib.ml"]

        peverify cfg "lib.dll"

        csc cfg """/nologo /r:"%s" /r:lib.dll /out:test.exe """ cfg.FSCOREDLLPATH ["test.cs"]

        fsc cfg "%s --optimize -o:lib--optimize.dll -a -g" cfg.fsc_flags ["lib.ml"]

        peverify cfg "lib--optimize.dll"

        csc cfg """/nologo /r:"%s" /r:lib--optimize.dll /out:test--optimize.exe""" cfg.FSCOREDLLPATH ["test.cs"]

        let dicases = ["flag_deterministic_init1.fs"; "lib_deterministic_init1.fs"; "flag_deterministic_init2.fs"; "lib_deterministic_init2.fs"; "flag_deterministic_init3.fs"; "lib_deterministic_init3.fs"; "flag_deterministic_init4.fs"; "lib_deterministic_init4.fs"; "flag_deterministic_init5.fs"; "lib_deterministic_init5.fs"; "flag_deterministic_init6.fs"; "lib_deterministic_init6.fs"; "flag_deterministic_init7.fs"; "lib_deterministic_init7.fs"; "flag_deterministic_init8.fs"; "lib_deterministic_init8.fs"; "flag_deterministic_init9.fs"; "lib_deterministic_init9.fs"; "flag_deterministic_init10.fs"; "lib_deterministic_init10.fs"; "flag_deterministic_init11.fs"; "lib_deterministic_init11.fs"; "flag_deterministic_init12.fs"; "lib_deterministic_init12.fs"; "flag_deterministic_init13.fs"; "lib_deterministic_init13.fs"; "flag_deterministic_init14.fs"; "lib_deterministic_init14.fs"; "flag_deterministic_init15.fs"; "lib_deterministic_init15.fs"; "flag_deterministic_init16.fs"; "lib_deterministic_init16.fs"; "flag_deterministic_init17.fs"; "lib_deterministic_init17.fs"; "flag_deterministic_init18.fs"; "lib_deterministic_init18.fs"; "flag_deterministic_init19.fs"; "lib_deterministic_init19.fs"; "flag_deterministic_init20.fs"; "lib_deterministic_init20.fs"; "flag_deterministic_init21.fs"; "lib_deterministic_init21.fs"; "flag_deterministic_init22.fs"; "lib_deterministic_init22.fs"; "flag_deterministic_init23.fs"; "lib_deterministic_init23.fs"; "flag_deterministic_init24.fs"; "lib_deterministic_init24.fs"; "flag_deterministic_init25.fs"; "lib_deterministic_init25.fs"; "flag_deterministic_init26.fs"; "lib_deterministic_init26.fs"; "flag_deterministic_init27.fs"; "lib_deterministic_init27.fs"; "flag_deterministic_init28.fs"; "lib_deterministic_init28.fs"; "flag_deterministic_init29.fs"; "lib_deterministic_init29.fs"; "flag_deterministic_init30.fs"; "lib_deterministic_init30.fs"; "flag_deterministic_init31.fs"; "lib_deterministic_init31.fs"; "flag_deterministic_init32.fs"; "lib_deterministic_init32.fs"; "flag_deterministic_init33.fs"; "lib_deterministic_init33.fs"; "flag_deterministic_init34.fs"; "lib_deterministic_init34.fs"; "flag_deterministic_init35.fs"; "lib_deterministic_init35.fs"; "flag_deterministic_init36.fs"; "lib_deterministic_init36.fs"; "flag_deterministic_init37.fs"; "lib_deterministic_init37.fs"; "flag_deterministic_init38.fs"; "lib_deterministic_init38.fs"; "flag_deterministic_init39.fs"; "lib_deterministic_init39.fs"; "flag_deterministic_init40.fs"; "lib_deterministic_init40.fs"; "flag_deterministic_init41.fs"; "lib_deterministic_init41.fs"; "flag_deterministic_init42.fs"; "lib_deterministic_init42.fs"; "flag_deterministic_init43.fs"; "lib_deterministic_init43.fs"; "flag_deterministic_init44.fs"; "lib_deterministic_init44.fs"; "flag_deterministic_init45.fs"; "lib_deterministic_init45.fs"; "flag_deterministic_init46.fs"; "lib_deterministic_init46.fs"; "flag_deterministic_init47.fs"; "lib_deterministic_init47.fs"; "flag_deterministic_init48.fs"; "lib_deterministic_init48.fs"; "flag_deterministic_init49.fs"; "lib_deterministic_init49.fs"; "flag_deterministic_init50.fs"; "lib_deterministic_init50.fs"; "flag_deterministic_init51.fs"; "lib_deterministic_init51.fs"; "flag_deterministic_init52.fs"; "lib_deterministic_init52.fs"; "flag_deterministic_init53.fs"; "lib_deterministic_init53.fs"; "flag_deterministic_init54.fs"; "lib_deterministic_init54.fs"; "flag_deterministic_init55.fs"; "lib_deterministic_init55.fs"; "flag_deterministic_init56.fs"; "lib_deterministic_init56.fs"; "flag_deterministic_init57.fs"; "lib_deterministic_init57.fs"; "flag_deterministic_init58.fs"; "lib_deterministic_init58.fs"; "flag_deterministic_init59.fs"; "lib_deterministic_init59.fs"; "flag_deterministic_init60.fs"; "lib_deterministic_init60.fs"; "flag_deterministic_init61.fs"; "lib_deterministic_init61.fs"; "flag_deterministic_init62.fs"; "lib_deterministic_init62.fs"; "flag_deterministic_init63.fs"; "lib_deterministic_init63.fs"; "flag_deterministic_init64.fs"; "lib_deterministic_init64.fs"; "flag_deterministic_init65.fs"; "lib_deterministic_init65.fs"; "flag_deterministic_init66.fs"; "lib_deterministic_init66.fs"; "flag_deterministic_init67.fs"; "lib_deterministic_init67.fs"; "flag_deterministic_init68.fs"; "lib_deterministic_init68.fs"; "flag_deterministic_init69.fs"; "lib_deterministic_init69.fs"; "flag_deterministic_init70.fs"; "lib_deterministic_init70.fs"; "flag_deterministic_init71.fs"; "lib_deterministic_init71.fs"; "flag_deterministic_init72.fs"; "lib_deterministic_init72.fs"; "flag_deterministic_init73.fs"; "lib_deterministic_init73.fs"; "flag_deterministic_init74.fs"; "lib_deterministic_init74.fs"; "flag_deterministic_init75.fs"; "lib_deterministic_init75.fs"; "flag_deterministic_init76.fs"; "lib_deterministic_init76.fs"; "flag_deterministic_init77.fs"; "lib_deterministic_init77.fs"; "flag_deterministic_init78.fs"; "lib_deterministic_init78.fs"; "flag_deterministic_init79.fs"; "lib_deterministic_init79.fs"; "flag_deterministic_init80.fs"; "lib_deterministic_init80.fs"; "flag_deterministic_init81.fs"; "lib_deterministic_init81.fs"; "flag_deterministic_init82.fs"; "lib_deterministic_init82.fs"; "flag_deterministic_init83.fs"; "lib_deterministic_init83.fs"; "flag_deterministic_init84.fs"; "lib_deterministic_init84.fs"; "flag_deterministic_init85.fs"; "lib_deterministic_init85.fs"] 

        fsc cfg "%s --optimize- -o test_deterministic_init.exe" cfg.fsc_flags (dicases @ ["test_deterministic_init.fs"])

        peverify cfg "test_deterministic_init.exe"

        fsc cfg "%s --optimize -o test_deterministic_init--optimize.exe" cfg.fsc_flags (dicases @ ["test_deterministic_init.fs"])

        peverify cfg "test_deterministic_init--optimize.exe"

        fsc cfg "%s --optimize- -a -o test_deterministic_init_lib.dll" cfg.fsc_flags dicases

        peverify cfg "test_deterministic_init_lib.dll"

        fsc cfg "%s --optimize- -r test_deterministic_init_lib.dll -o test_deterministic_init_exe.exe" cfg.fsc_flags ["test_deterministic_init.fs"]

        peverify cfg "test_deterministic_init_exe.exe"

        fsc cfg "%s --optimize -a -o test_deterministic_init_lib--optimize.dll" cfg.fsc_flags dicases

        peverify cfg "test_deterministic_init_lib--optimize.dll"

        fsc cfg "%s --optimize -r test_deterministic_init_lib--optimize.dll -o test_deterministic_init_exe--optimize.exe" cfg.fsc_flags ["test_deterministic_init.fs"]

        peverify cfg "test_deterministic_init_exe--optimize.exe"

        let static_init_cases = [ "test0.fs"; "test1.fs"; "test2.fs"; "test3.fs"; "test4.fs"; "test5.fs"; "test6.fs" ]

        fsc cfg "%s --optimize- -o test_static_init.exe" cfg.fsc_flags (static_init_cases @ ["static-main.fs"])

        peverify cfg "test_static_init.exe"

        fsc cfg "%s --optimize -o test_static_init--optimize.exe" cfg.fsc_flags (static_init_cases @ [ "static-main.fs" ])

        peverify cfg "test_static_init--optimize.exe"

        fsc cfg "%s --optimize- -a -o test_static_init_lib.dll" cfg.fsc_flags static_init_cases

        peverify cfg "test_static_init_lib.dll"

        fsc cfg "%s --optimize- -r test_static_init_lib.dll -o test_static_init_exe.exe" cfg.fsc_flags ["static-main.fs"]

        peverify cfg "test_static_init_exe.exe"

        fsc cfg "%s --optimize -a -o test_static_init_lib--optimize.dll" cfg.fsc_flags static_init_cases

        peverify cfg "test_static_init_lib--optimize.dll"

        fsc cfg "%s --optimize -r test_static_init_lib--optimize.dll -o test_static_init_exe--optimize.exe" cfg.fsc_flags ["static-main.fs"]

        peverify cfg "test_static_init_exe--optimize.exe"

        exec cfg ("." ++ "test.exe") ""

        exec cfg ("." ++ "test--optimize.exe") ""

        exec cfg ("." ++ "test_deterministic_init.exe") ""

        exec cfg ("." ++ "test_deterministic_init--optimize.exe") ""

        exec cfg ("." ++ "test_deterministic_init_exe.exe") ""

        exec cfg ("." ++ "test_deterministic_init_exe--optimize.exe") ""

        exec cfg ("." ++ "test_static_init.exe") ""

        exec cfg ("." ++ "test_static_init--optimize.exe") ""

        exec cfg ("." ++ "test_static_init_exe.exe") ""

        exec cfg ("." ++ "test_static_init_exe--optimize.exe") ""
                
    [<Test>]
    let unitsOfMeasure () = 
        let cfg = testConfig "core/unitsOfMeasure"

        fsc cfg "%s --optimize- -o:test.exe -g" cfg.fsc_flags ["test.fs"]

        peverify cfg "test.exe"

        use testOkFile = fileguard cfg "test.ok"

        exec cfg ("." ++ "test.exe") ""

        testOkFile.CheckExists()
                
    [<Test>]
    let verify () = 
        let cfg = testConfig "core/verify"

        peverifyWithArgs cfg "/nologo" (cfg.FSCBinPath ++ "FSharp.Build.dll")

       // peverifyWithArgs cfg "/nologo /MD" (cfg.FSCBinPath ++ "FSharp.Compiler.dll")

        peverifyWithArgs cfg "/nologo" (cfg.FSCBinPath ++ "fsi.exe")

        peverifyWithArgs cfg "/nologo" (cfg.FSCBinPath ++ "FSharp.Compiler.Interactive.Settings.dll")

        fsc cfg "%s -o:xmlverify.exe -g" cfg.fsc_flags ["xmlverify.fs"]

        peverifyWithArgs cfg "/nologo" "xmlverify.exe"
#endif

#if !FSHARP_SUITE_DRIVES_CORECLR_TESTS
module ToolsTests = 

    // This test is disabled in coreclr builds dependent on fixing : https://github.com/Microsoft/visualfsharp/issues/2600
    [<Test>]
    let bundle () = 
        let cfg = testConfig "tools/bundle"

        fsc cfg "%s --progress --standalone -o:test-one-fsharp-module.exe -g" cfg.fsc_flags ["test-one-fsharp-module.fs"]
   
        peverify cfg "test-one-fsharp-module.exe"
   
        fsc cfg "%s -a -o:test_two_fsharp_modules_module_1.dll -g" cfg.fsc_flags ["test_two_fsharp_modules_module_1.fs"]
   
        peverify cfg "test_two_fsharp_modules_module_1.dll"
   
        fsc cfg "%s --standalone -r:test_two_fsharp_modules_module_1.dll -o:test_two_fsharp_modules_module_2.exe -g" cfg.fsc_flags ["test_two_fsharp_modules_module_2.fs"]
   
        peverify cfg "test_two_fsharp_modules_module_2.exe"
   
        fsc cfg "%s -a --standalone -r:test_two_fsharp_modules_module_1.dll -o:test_two_fsharp_modules_module_2_as_dll.dll -g" cfg.fsc_flags ["test_two_fsharp_modules_module_2.fs"]
   
        peverify cfg "test_two_fsharp_modules_module_2_as_dll.dll"
#endif

#if !FSHARP_SUITE_DRIVES_CORECLR_TESTS
    [<Test>]
    let eval () = singleTestBuildAndRun "tools/eval" FSC_BASIC
#endif


module RegressionTests = 

    [<Test>]
    let ``literal-value-bug-2-FSC_BASIC`` () = singleTestBuildAndRun "regression/literal-value-bug-2" FSC_BASIC

    [<Test>]
    let ``literal-value-bug-2-FSI_BASIC`` () = singleTestBuildAndRun "regression/literal-value-bug-2" FSI_BASIC

    [<Test>]
    let ``OverloadResolution-bug-FSC_BASIC`` () = singleTestBuildAndRun "regression/OverloadResolution-bug" FSC_BASIC

    [<Test>]
    let ``OverloadResolution-bug-FSI_BASIC`` () = singleTestBuildAndRun "regression/OverloadResolution-bug" FSI_BASIC

    [<Test>]
    let ``struct-tuple-bug-1-FSC_BASIC`` () = singleTestBuildAndRun "regression/struct-tuple-bug-1" FSC_BASIC

    [<Test >]
    let ``tuple-bug-1-FSC_BASIC`` () = singleTestBuildAndRun "regression/tuple-bug-1" FSC_BASIC

    [<Test>]
    let ``26`` () = singleTestBuildAndRun "regression/26" FSC_BASIC

    [<Test >]
    let ``321`` () = singleTestBuildAndRun "regression/321" FSC_BASIC

#if !FSHARP_SUITE_DRIVES_CORECLR_TESTS
    // This test is disabled in coreclr builds dependent on fixing : https://github.com/Microsoft/visualfsharp/issues/2600
    [<Test>]
    let ``655`` () = 
        let cfg = testConfig "regression/655"

        fsc cfg "%s -a -o:pack.dll" cfg.fsc_flags ["xlibC.ml"]

        peverify cfg "pack.dll"

        fsc cfg "%s    -o:test.exe -r:pack.dll" cfg.fsc_flags ["main.fs"]

        peverify cfg "test.exe"

        use testOkFile = fileguard cfg "test.ok"

        exec cfg ("." ++ "test.exe") ""

        testOkFile.CheckExists()
                
    // This test is disabled in coreclr builds dependent on fixing : https://github.com/Microsoft/visualfsharp/issues/2600
    [<Test >]
    let ``656`` () = 
        let cfg = testConfig "regression/656"

        fsc cfg "%s -o:pack.exe" cfg.fsc_flags ["misc.fs mathhelper.fs filehelper.fs formshelper.fs plot.fs traj.fs playerrecord.fs trackedplayers.fs form.fs"]

        peverify cfg  "pack.exe"
#endif
                
#if !FSHARP_SUITE_DRIVES_CORECLR_TESTS
    // Requires WinForms
    [<Test>]
    let ``83`` () = singleTestBuildAndRun "regression/83" FSC_BASIC
#endif
    [<Test >]
    let ``84`` () = singleTestBuildAndRun "regression/84" FSC_BASIC

    [<Test >]
    let ``85`` () = 
        let cfg = testConfig "regression/85"

        fsc cfg "%s -r:Category.dll -a -o:petshop.dll" cfg.fsc_flags ["Category.ml"]

        peverify cfg "petshop.dll"

    [<Test >]
    let ``86`` () = singleTestBuildAndRun "regression/86" FSC_BASIC

    [<Test >]
    let ``struct-tuple-bug-1-FSI_BASIC`` () = singleTestBuildAndRun "regression/struct-tuple-bug-1" FSI_BASIC

#if !FSHARP_SUITE_DRIVES_CORECLR_TESTS
    // This test is disabled in coreclr builds dependent on fixing : https://github.com/Microsoft/visualfsharp/issues/2600
    [<Test>]
    let ``struct-measure-bug-1`` () = 
        let cfg = testConfig "regression/struct-measure-bug-1"

        fsc cfg "%s --optimize- -o:test.exe -g" cfg.fsc_flags ["test.fs"]

        peverify cfg "test.exe"
#endif
#if !FSHARP_SUITE_DRIVES_CORECLR_TESTS
module OptimizationTests =

    [<Test>]
    let functionSizes () = 
        let cfg = testConfig "optimize/analyses"

        let outFile = "sizes.FunctionSizes.output.test.txt"
        let expectedFile = "sizes.FunctionSizes.output.test.bsl"

        log "== FunctionSizes"
        fscBothToOut cfg outFile "%s --nologo -O --test:FunctionSizes" cfg.fsc_flags ["sizes.fs"] 

        let diff = fsdiff cfg outFile expectedFile

        match diff with
        | "" -> ()
        | _ ->
            Assert.Fail (sprintf "'%s' and '%s' differ; %A" (getfullpath cfg outFile) (getfullpath cfg expectedFile) diff)


    [<Test>]
    let totalSizes () = 
        let cfg = testConfig "optimize/analyses"

        let outFile = "sizes.TotalSizes.output.test.txt"
        let expectedFile = "sizes.TotalSizes.output.test.bsl"

        log "== TotalSizes"
        fscBothToOut cfg outFile "%s --nologo -O --test:TotalSizes" cfg.fsc_flags ["sizes.fs"] 

        let diff = fsdiff cfg outFile expectedFile

        match diff with
        | "" -> ()
        | _ -> Assert.Fail (sprintf "'%s' and '%s' differ; %A" (getfullpath cfg outFile) (getfullpath cfg expectedFile) diff)


    [<Test>]
    let hasEffect () = 
        let cfg = testConfig "optimize/analyses"

        let outFile = "effects.HasEffect.output.test.txt"
        let expectedFile = "effects.HasEffect.output.test.bsl"

        log "== HasEffect"
        fscBothToOut cfg outFile "%s --nologo -O --test:HasEffect" cfg.fsc_flags ["effects.fs"] 

        let diff = fsdiff cfg outFile expectedFile

        match diff with
        | "" -> ()
        | _ -> Assert.Fail (sprintf "'%s' and '%s' differ; %A" (getfullpath cfg outFile) (getfullpath cfg expectedFile) diff)


    [<Test>]
    let noNeedToTailcall () = 
        let cfg = testConfig "optimize/analyses"

        let outFile = "tailcalls.NoNeedToTailcall.output.test.txt"
        let expectedFile = "tailcalls.NoNeedToTailcall.output.test.bsl"

        log "== NoNeedToTailcall"
        fscBothToOut cfg outFile "%s --nologo -O --test:NoNeedToTailcall" cfg.fsc_flags ["tailcalls.fs"] 

        let diff = fsdiff cfg outFile expectedFile

        match diff with
        | "" -> ()
        | _ -> Assert.Fail (sprintf "'%s' and '%s' differ; %A" (getfullpath cfg outFile) (getfullpath cfg expectedFile) diff)


    [<Test>]
    let ``inline`` () = 
        let cfg = testConfig "optimize/inline"

        fsc cfg "%s -g --optimize- --target:library -o:lib.dll" cfg.fsc_flags ["lib.fs"; "lib2.fs"]

        peverify cfg "lib.dll " 

        fsc cfg "%s -g --optimize- --target:library -o:lib3.dll -r:lib.dll " cfg.fsc_flags ["lib3.fs"]

        fsc cfg "%s -g --optimize- -o:test.exe -r:lib.dll -r:lib3.dll" cfg.fsc_flags ["test.fs "]

        fsc cfg "%s --optimize --target:library -o:lib--optimize.dll -g" cfg.fsc_flags ["lib.fs"; "lib2.fs"]

        fsc cfg "%s --optimize --target:library -o:lib3--optimize.dll -r:lib--optimize.dll -g" cfg.fsc_flags ["lib3.fs"]

        fsc cfg "%s --optimize -o:test--optimize.exe -g -r:lib--optimize.dll  -r:lib3--optimize.dll" cfg.fsc_flags ["test.fs "]

        ildasm cfg "/out=test.il" "test.exe"

        ildasm cfg "/out=test--optimize.il" "test--optimize.exe"

        let ``test--optimize.il`` = 
            File.ReadLines (getfullpath cfg "test--optimize.il")
            |> Seq.filter (fun line -> line.Contains(".locals init"))
            |> List.ofSeq

        match ``test--optimize.il`` with
            | [] -> ()
            | lines -> 
                Assert.Fail (sprintf "Error: optimizations not removed.  Relevant lines from IL file follow: %A" lines)

        let numElim = 
            File.ReadLines (getfullpath cfg "test.il")
            |> Seq.filter (fun line -> line.Contains(".locals init"))
            |> Seq.length

        log "Ran ok - optimizations removed %d textual occurrences of optimizable identifiers from target IL" numElim 

    [<Test>]
    let stats () = 
        let cfg = testConfig "optimize/stats"

        ildasm cfg "/out=FSharp.Core.il" cfg.FSCOREDLLPATH

        let fscore = File.ReadLines(getfullpath cfg "FSharp.Core.il") |> Seq.toList

        let contains text (s: string) = if s.Contains(text) then 1 else 0

        let typeFunc = fscore |> List.sumBy (contains "extends Microsoft.FSharp.TypeFunc")
        let classes = fscore |> List.sumBy (contains ".class")
        let methods = fscore |> List.sumBy (contains ".method")
        let fields = fscore |> List.sumBy (contains ".field")

        let date = DateTime.Today.ToString("dd/MM/yyyy") // 23/11/2006
        let time = DateTime.Now.ToString("HH:mm:ss.ff") // 16:03:23.40
        let m = sprintf "%s, %s, Microsoft.FSharp-TypeFunc, %d, Microsoft.FSharp-classes, %d,  Microsoft.FSharp-methods, %d, ,  Microsoft.FSharp-fields, %d,  " date time typeFunc classes methods fields

        log "now:"
        log "%s" m
#endif

module TypecheckTests = 
    [<Test>]
    let ``full-rank-arrays`` () = 
        let cfg = testConfig "typecheck/full-rank-arrays"
        SingleTest.singleTestBuildAndRunWithCopyDlls cfg "full-rank-arrays.dll" FSC_BASIC

#if !FX_NO_CONVERTER
    // Converter is not coming back until dotnet standard 2.0
    [<Test>]
    let misc () = singleTestBuildAndRun "typecheck/misc" FSC_BASIC
#endif

#if !FSHARP_SUITE_DRIVES_CORECLR_TESTS

    [<Test>]
    let ``sigs pos26`` () = 
        let cfg = testConfig "typecheck/sigs"
        fsc cfg "%s --target:exe -o:pos26.exe" cfg.fsc_flags ["pos26.fsi"; "pos26.fs"]
        peverify cfg "pos26.exe"

    [<Test>]
    let ``sigs pos25`` () = 
        let cfg = testConfig "typecheck/sigs"
        fsc cfg "%s --target:exe -o:pos25.exe" cfg.fsc_flags ["pos25.fs"]
        peverify cfg "pos25.exe"

    [<Test>]
    let ``sigs pos27`` () = 
        let cfg = testConfig "typecheck/sigs"
        fsc cfg "%s --target:exe -o:pos27.exe" cfg.fsc_flags ["pos27.fs"]
        copy_y cfg  (cfg.FSCBinPath ++ "System.ValueTuple.dll") ("." ++ "System.ValueTuple.dll")
        peverify cfg "pos27.exe"

    [<Test>]
    let ``sigs pos28`` () = 
        let cfg = testConfig "typecheck/sigs"
        fsc cfg "%s --target:exe -o:pos28.exe" cfg.fsc_flags ["pos28.fs"]
        peverify cfg "pos28.exe"

    [<Test>]
    let ``sigs pos29`` () = 
        let cfg = testConfig "typecheck/sigs"
        fsc cfg "%s --target:exe -o:pos29.exe" cfg.fsc_flags ["pos29.fsi"; "pos29.fs"; "pos29.app.fs"]
        peverify cfg "pos29.exe"

    [<Test>]
    let ``sigs pos30`` () = 
        let cfg = testConfig "typecheck/sigs"
        fsc cfg "%s --target:exe -o:pos30.exe --warnaserror+" cfg.fsc_flags ["pos30.fs"]
        peverify cfg "pos30.exe"

    [<Test>]
    let ``sigs pos24`` () = 
        let cfg = testConfig "typecheck/sigs"
        fsc cfg "%s --target:exe -o:pos24.exe" cfg.fsc_flags ["pos24.fs"]
        peverify cfg "pos24.exe"

    [<Test>]
    let ``sigs pos31`` () = 
        let cfg = testConfig "typecheck/sigs"
        fsc cfg "%s --target:exe -o:pos31.exe --warnaserror" cfg.fsc_flags ["pos31.fsi"; "pos31.fs"]
        peverify cfg "pos31.exe"

    [<Test>]
    let ``sigs pos23`` () = 
        let cfg = testConfig "typecheck/sigs"
        fsc cfg "%s --target:exe -o:pos23.exe" cfg.fsc_flags ["pos23.fs"]
        peverify cfg "pos23.exe"
        exec cfg ("." ++ "pos23.exe") ""

    [<Test>]
    let ``sigs pos20`` () = 
        let cfg = testConfig "typecheck/sigs"
        fsc cfg "%s --target:exe -o:pos20.exe" cfg.fsc_flags ["pos20.fs"]
        peverify cfg "pos20.exe"
        exec cfg ("." ++ "pos20.exe") ""

    [<Test>]
    let ``sigs pos19`` () = 
        let cfg = testConfig "typecheck/sigs"
        fsc cfg "%s --target:exe -o:pos19.exe" cfg.fsc_flags ["pos19.fs"]
        peverify cfg "pos19.exe"
        exec cfg ("." ++ "pos19.exe") ""

    [<Test>]
    let ``sigs pos18`` () = 
        let cfg = testConfig "typecheck/sigs"
        fsc cfg "%s --target:exe -o:pos18.exe" cfg.fsc_flags ["pos18.fs"]
        peverify cfg "pos18.exe"
        exec cfg ("." ++ "pos18.exe") ""

    [<Test>]
    let ``sigs pos16`` () = 
        let cfg = testConfig "typecheck/sigs"
        fsc cfg "%s --target:exe -o:pos16.exe" cfg.fsc_flags ["pos16.fs"]
        peverify cfg "pos16.exe"
        exec cfg ("." ++ "pos16.exe") ""

    [<Test>]
    let ``sigs pos17`` () = 
        let cfg = testConfig "typecheck/sigs"
        fsc cfg "%s --target:exe -o:pos17.exe" cfg.fsc_flags ["pos17.fs"]
        peverify cfg "pos17.exe"
        exec cfg ("." ++ "pos17.exe") ""

    [<Test>]
    let ``sigs pos15`` () = 
        let cfg = testConfig "typecheck/sigs"
        fsc cfg "%s --target:exe -o:pos15.exe" cfg.fsc_flags ["pos15.fs"]
        peverify cfg "pos15.exe"
        exec cfg ("." ++ "pos15.exe") ""

    [<Test>]
    let ``sigs pos14`` () = 
        let cfg = testConfig "typecheck/sigs"
        fsc cfg "%s --target:exe -o:pos14.exe" cfg.fsc_flags ["pos14.fs"]
        peverify cfg "pos14.exe"
        exec cfg ("." ++ "pos14.exe") ""

    [<Test>]
    let ``sigs pos13`` () = 
        let cfg = testConfig "typecheck/sigs"
        fsc cfg "%s --target:exe -o:pos13.exe" cfg.fsc_flags ["pos13.fs"]
        peverify cfg "pos13.exe"
        exec cfg ("." ++ "pos13.exe") ""

    [<Test>]
    let ``sigs pos12 `` () = 
        let cfg = testConfig "typecheck/sigs"
        fsc cfg "%s -a -o:pos12.dll" cfg.fsc_flags ["pos12.fs"]

    [<Test>]
    let ``sigs pos11`` () = 
        let cfg = testConfig "typecheck/sigs"
        fsc cfg "%s -a -o:pos11.dll" cfg.fsc_flags ["pos11.fs"]

    [<Test>]
    let ``sigs pos10`` () = 
        let cfg = testConfig "typecheck/sigs"
        fsc cfg "%s -a -o:pos10.dll" cfg.fsc_flags ["pos10.fs"]
        peverify cfg "pos10.dll"

    [<Test>]
    let ``sigs pos09`` () = 
        let cfg = testConfig "typecheck/sigs"
        fsc cfg "%s -a -o:pos09.dll" cfg.fsc_flags ["pos09.fs"]
        peverify cfg "pos09.dll"

    [<Test>]
    let ``sigs pos07`` () = 
        let cfg = testConfig "typecheck/sigs"
        fsc cfg "%s -a -o:pos07.dll" cfg.fsc_flags ["pos07.fs"]
        peverify cfg "pos07.dll"

    [<Test>]
    let ``sigs pos08`` () = 
        let cfg = testConfig "typecheck/sigs"
        fsc cfg "%s -a -o:pos08.dll" cfg.fsc_flags ["pos08.fs"]
        peverify cfg "pos08.dll"

    [<Test>]
    let ``sigs pos06`` () = 
        let cfg = testConfig "typecheck/sigs"
        fsc cfg "%s -a -o:pos06.dll" cfg.fsc_flags ["pos06.fs"]
        peverify cfg "pos06.dll"

    [<Test>]
    let ``sigs pos03`` () = 
        let cfg = testConfig "typecheck/sigs"
        fsc cfg "%s -a -o:pos03.dll" cfg.fsc_flags ["pos03.fs"]
        peverify cfg "pos03.dll"
        fsc cfg "%s -a -o:pos03a.dll" cfg.fsc_flags ["pos03a.fsi"; "pos03a.fs"]
        peverify cfg "pos03a.dll"

    [<Test>]
    let ``sigs pos01a`` () = 
        let cfg = testConfig "typecheck/sigs"
        fsc cfg "%s -a -o:pos01a.dll" cfg.fsc_flags ["pos01a.fsi"; "pos01a.fs"]
        peverify cfg "pos01a.dll"

    [<Test>]
    let ``sigs pos02`` () = 
        let cfg = testConfig "typecheck/sigs"
        fsc cfg "%s -a -o:pos02.dll" cfg.fsc_flags ["pos02.fs"]
        peverify cfg "pos02.dll"

    [<Test>]
    let ``sigs pos05`` () = 
        let cfg = testConfig "typecheck/sigs"
        fsc cfg "%s -a -o:pos05.dll" cfg.fsc_flags ["pos05.fs"]

    [<Test>] 
    let ``type check neg01`` () = singleNegTest (testConfig "typecheck/sigs") "neg01"

    [<Test>] 
    let ``type check neg02`` () = singleNegTest (testConfig "typecheck/sigs") "neg02"

    [<Test>] 
    let ``type check neg03`` () = singleNegTest (testConfig "typecheck/sigs") "neg03"

    [<Test>] 
    let ``type check neg04`` () = singleNegTest (testConfig "typecheck/sigs") "neg04"

    [<Test>] 
    let ``type check neg05`` () = singleNegTest (testConfig "typecheck/sigs") "neg05"

    [<Test>] 
    let ``type check neg06`` () = singleNegTest (testConfig "typecheck/sigs") "neg06"

    [<Test>] 
    let ``type check neg06_a`` () = singleNegTest (testConfig "typecheck/sigs") "neg06_a"

    [<Test>] 
    let ``type check neg06_b`` () = singleNegTest (testConfig "typecheck/sigs") "neg06_b"

    [<Test>] 
    let ``type check neg07`` () = singleNegTest (testConfig "typecheck/sigs") "neg07"

    [<Test>] 
    let ``type check neg08`` () = singleNegTest (testConfig "typecheck/sigs") "neg08"

    [<Test>] 
    let ``type check neg09`` () = singleNegTest (testConfig "typecheck/sigs") "neg09"

    [<Test>] 
    let ``type check neg10`` () = singleNegTest (testConfig "typecheck/sigs") "neg10"

    [<Test>] 
    let ``type check neg10_a`` () = singleNegTest (testConfig "typecheck/sigs") "neg10_a"

    [<Test>] 
    let ``type check neg11`` () = singleNegTest (testConfig "typecheck/sigs") "neg11"

    [<Test>] 
    let ``type check neg12`` () = singleNegTest (testConfig "typecheck/sigs") "neg12"

    [<Test>] 
    let ``type check neg13`` () = singleNegTest (testConfig "typecheck/sigs") "neg13"

    [<Test>] 
    let ``type check neg14`` () = singleNegTest (testConfig "typecheck/sigs") "neg14"

    [<Test>] 
    let ``type check neg15`` () = singleNegTest (testConfig "typecheck/sigs") "neg15"

    [<Test>] 
    let ``type check neg16`` () = singleNegTest (testConfig "typecheck/sigs") "neg16"

    [<Test>] 
    let ``type check neg17`` () = singleNegTest (testConfig "typecheck/sigs") "neg17"

    [<Test>] 
    let ``type check neg18`` () = singleNegTest (testConfig "typecheck/sigs") "neg18"

    [<Test>] 
    let ``type check neg19`` () = singleNegTest (testConfig "typecheck/sigs") "neg19"

    [<Test>] 
    let ``type check neg20`` () = singleNegTest (testConfig "typecheck/sigs") "neg20"

    [<Test>] 
    let ``type check neg21`` () = singleNegTest (testConfig "typecheck/sigs") "neg21"

    [<Test>] 
    let ``type check neg22`` () = singleNegTest (testConfig "typecheck/sigs") "neg22"

    [<Test>] 
    let ``type check neg23`` () = singleNegTest (testConfig "typecheck/sigs") "neg23"

    [<Test>] 
    let ``type check neg24`` () = singleNegTest (testConfig "typecheck/sigs") "neg24"

    [<Test>] 
    let ``type check neg25`` () = singleNegTest (testConfig "typecheck/sigs") "neg25"

    [<Test>] 
    let ``type check neg26`` () = singleNegTest (testConfig "typecheck/sigs") "neg26"

    [<Test>] 
    let ``type check neg27`` () = singleNegTest (testConfig "typecheck/sigs") "neg27"

    [<Test>] 
    let ``type check neg28`` () = singleNegTest (testConfig "typecheck/sigs") "neg28"

    [<Test>] 
    let ``type check neg29`` () = singleNegTest (testConfig "typecheck/sigs") "neg29"

    [<Test>] 
    let ``type check neg30`` () = singleNegTest (testConfig "typecheck/sigs") "neg30"

    [<Test>] 
    let ``type check neg31`` () = singleNegTest (testConfig "typecheck/sigs") "neg31"

    [<Test>] 
    let ``type check neg32`` () = singleNegTest (testConfig "typecheck/sigs") "neg32"

    [<Test>] 
    let ``type check neg33`` () = singleNegTest (testConfig "typecheck/sigs") "neg33"

    [<Test>] 
    let ``type check neg34`` () = singleNegTest (testConfig "typecheck/sigs") "neg34"

    [<Test>] 
    let ``type check neg35`` () = singleNegTest (testConfig "typecheck/sigs") "neg35"

    [<Test>] 
    let ``type check neg36`` () = singleNegTest (testConfig "typecheck/sigs") "neg36"

    [<Test>] 
    let ``type check neg37`` () = singleNegTest (testConfig "typecheck/sigs") "neg37"

    [<Test>] 
    let ``type check neg37_a`` () = singleNegTest (testConfig "typecheck/sigs") "neg37_a"

    [<Test>] 
    let ``type check neg38`` () = singleNegTest (testConfig "typecheck/sigs") "neg38"

    [<Test>] 
    let ``type check neg39`` () = singleNegTest (testConfig "typecheck/sigs") "neg39"

    [<Test>] 
    let ``type check neg40`` () = singleNegTest (testConfig "typecheck/sigs") "neg40"

    [<Test>] 
    let ``type check neg41`` () = singleNegTest (testConfig "typecheck/sigs") "neg41"

    [<Test>] 
    let ``type check neg42`` () = singleNegTest (testConfig "typecheck/sigs") "neg42"

    [<Test>] 
    let ``type check neg43`` () = singleNegTest (testConfig "typecheck/sigs") "neg43"

    [<Test>] 
    let ``type check neg44`` () = singleNegTest (testConfig "typecheck/sigs") "neg44"

    [<Test>] 
    let ``type check neg45`` () = singleNegTest (testConfig "typecheck/sigs") "neg45"

    [<Test>] 
    let ``type check neg46`` () = singleNegTest (testConfig "typecheck/sigs") "neg46"

    [<Test>] 
    let ``type check neg47`` () = singleNegTest (testConfig "typecheck/sigs") "neg47"

    [<Test>] 
    let ``type check neg48`` () = singleNegTest (testConfig "typecheck/sigs") "neg48"

    [<Test>] 
    let ``type check neg49`` () = singleNegTest (testConfig "typecheck/sigs") "neg49"

    [<Test>] 
    let ``type check neg50`` () = singleNegTest (testConfig "typecheck/sigs") "neg50"

    [<Test>] 
    let ``type check neg51`` () = singleNegTest (testConfig "typecheck/sigs") "neg51"

    [<Test>] 
    let ``type check neg52`` () = singleNegTest (testConfig "typecheck/sigs") "neg52"

    [<Test>] 
    let ``type check neg53`` () = singleNegTest (testConfig "typecheck/sigs") "neg53"

    [<Test>] 
    let ``type check neg54`` () = singleNegTest (testConfig "typecheck/sigs") "neg54"

    [<Test>] 
    let ``type check neg55`` () = singleNegTest (testConfig "typecheck/sigs") "neg55"

    [<Test>] 
    let ``type check neg56`` () = singleNegTest (testConfig "typecheck/sigs") "neg56"

    [<Test>] 
    let ``type check neg56_a`` () = singleNegTest (testConfig "typecheck/sigs") "neg56_a"

    [<Test>] 
    let ``type check neg56_b`` () = singleNegTest (testConfig "typecheck/sigs") "neg56_b"

    [<Test>] 
    let ``type check neg57`` () = singleNegTest (testConfig "typecheck/sigs") "neg57"

    [<Test>] 
    let ``type check neg58`` () = singleNegTest (testConfig "typecheck/sigs") "neg58"

    [<Test>] 
    let ``type check neg59`` () = singleNegTest (testConfig "typecheck/sigs") "neg59"

    [<Test>] 
    let ``type check neg60`` () = singleNegTest (testConfig "typecheck/sigs") "neg60"

    [<Test>] 
    let ``type check neg61`` () = singleNegTest (testConfig "typecheck/sigs") "neg61"

    [<Test>] 
    let ``type check neg62`` () = singleNegTest (testConfig "typecheck/sigs") "neg62"

    [<Test>] 
    let ``type check neg63`` () = singleNegTest (testConfig "typecheck/sigs") "neg63"

    [<Test>] 
    let ``type check neg64`` () = singleNegTest (testConfig "typecheck/sigs") "neg64"

    [<Test>] 
    let ``type check neg65`` () = singleNegTest (testConfig "typecheck/sigs") "neg65"

    [<Test>] 
    let ``type check neg66`` () = singleNegTest (testConfig "typecheck/sigs") "neg66"

    [<Test>] 
    let ``type check neg67`` () = singleNegTest (testConfig "typecheck/sigs") "neg67"

    [<Test>] 
    let ``type check neg68`` () = singleNegTest (testConfig "typecheck/sigs") "neg68"

    [<Test>] 
    let ``type check neg69`` () = singleNegTest (testConfig "typecheck/sigs") "neg69"

    [<Test>] 
    let ``type check neg70`` () = singleNegTest (testConfig "typecheck/sigs") "neg70"

    [<Test>] 
    let ``type check neg71`` () = singleNegTest (testConfig "typecheck/sigs") "neg71"

    [<Test>] 
    let ``type check neg72`` () = singleNegTest (testConfig "typecheck/sigs") "neg72"

    [<Test>] 
    let ``type check neg73`` () = singleNegTest (testConfig "typecheck/sigs") "neg73"

    [<Test>] 
    let ``type check neg74`` () = singleNegTest (testConfig "typecheck/sigs") "neg74"

    [<Test>] 
    let ``type check neg75`` () = singleNegTest (testConfig "typecheck/sigs") "neg75"

    [<Test>] 
    let ``type check neg76`` () = singleNegTest (testConfig "typecheck/sigs") "neg76"

    [<Test>] 
    let ``type check neg77`` () = singleNegTest (testConfig "typecheck/sigs") "neg77"

    [<Test>] 
    let ``type check neg78`` () = singleNegTest (testConfig "typecheck/sigs") "neg78"

    [<Test>] 
    let ``type check neg79`` () = singleNegTest (testConfig "typecheck/sigs") "neg79"

    [<Test>] 
    let ``type check neg80`` () = singleNegTest (testConfig "typecheck/sigs") "neg80"

    [<Test>] 
    let ``type check neg81`` () = singleNegTest (testConfig "typecheck/sigs") "neg81"

    [<Test>] 
    let ``type check neg82`` () = singleNegTest (testConfig "typecheck/sigs") "neg82"

    [<Test>] 
    let ``type check neg83`` () = singleNegTest (testConfig "typecheck/sigs") "neg83"

    [<Test>] 
    let ``type check neg84`` () = singleNegTest (testConfig "typecheck/sigs") "neg84"

    [<Test>] 
    let ``type check neg85`` () = singleNegTest (testConfig "typecheck/sigs") "neg85"

    [<Test>] 
    let ``type check neg86`` () = singleNegTest (testConfig "typecheck/sigs") "neg86"

    [<Test>] 
    let ``type check neg87`` () = singleNegTest (testConfig "typecheck/sigs") "neg87"

    [<Test>] 
    let ``type check neg88`` () = singleNegTest (testConfig "typecheck/sigs") "neg88"

    [<Test>] 
    let ``type check neg89`` () = singleNegTest (testConfig "typecheck/sigs") "neg89"

    [<Test>] 
    let ``type check neg90`` () = singleNegTest (testConfig "typecheck/sigs") "neg90"

    [<Test>] 
    let ``type check neg91`` () = singleNegTest (testConfig "typecheck/sigs") "neg91"

    [<Test>] 
    let ``type check neg92`` () = singleNegTest (testConfig "typecheck/sigs") "neg92"

    [<Test>] 
    let ``type check neg93`` () = singleNegTest (testConfig "typecheck/sigs") "neg93"

    [<Test>] 
    let ``type check neg94`` () = singleNegTest (testConfig "typecheck/sigs") "neg94"

    [<Test>] 
    let ``type check neg95`` () = singleNegTest (testConfig "typecheck/sigs") "neg95"

    [<Test>] 
    let ``type check neg96`` () = singleNegTest (testConfig "typecheck/sigs") "neg96"

    [<Test>] 
    let ``type check neg97`` () = singleNegTest (testConfig "typecheck/sigs") "neg97"

    [<Test>] 
    let ``type check neg98`` () = singleNegTest (testConfig "typecheck/sigs") "neg98"

    [<Test>] 
    let ``type check neg99`` () = singleNegTest (testConfig "typecheck/sigs") "neg99"

    [<Test>] 
    let ``type check neg100`` () = 
        let cfg = testConfig "typecheck/sigs"
        let cfg = { cfg with fsc_flags = cfg.fsc_flags + " --warnon:3218" }
        singleNegTest cfg "neg100"

    [<Test>] 
    let ``type check neg101`` () = singleNegTest (testConfig "typecheck/sigs") "neg101"

    [<Test>]
    let ``type check neg102`` () = singleNegTest (testConfig "typecheck/sigs") "neg102"

    [<Test>]
    let ``type check neg106`` () = singleNegTest (testConfig "typecheck/sigs") "neg106"

    [<Test>]
    let ``type check neg107`` () = singleNegTest (testConfig "typecheck/sigs") "neg107"

    [<Test>]
    let ``type check neg103`` () = singleNegTest (testConfig "typecheck/sigs") "neg103"

    [<Test>]
    let ``type check neg104`` () = singleNegTest (testConfig "typecheck/sigs") "neg104"

    [<Test>] 
    let ``type check neg_issue_3752`` () = singleNegTest (testConfig "typecheck/sigs") "neg_issue_3752"

    [<Test>] 
    let ``type check neg_byref_1`` () = singleNegTest (testConfig "typecheck/sigs") "neg_byref_1"

    [<Test>] 
    let ``type check neg_byref_2`` () = singleNegTest (testConfig "typecheck/sigs") "neg_byref_2"

    [<Test>] 
    let ``type check neg_byref_3`` () = singleNegTest (testConfig "typecheck/sigs") "neg_byref_3"

    [<Test>] 
    let ``type check neg_byref_4`` () = singleNegTest (testConfig "typecheck/sigs") "neg_byref_4"

    [<Test>] 
    let ``type check neg_byref_5`` () = singleNegTest (testConfig "typecheck/sigs") "neg_byref_5"

    [<Test>] 
    let ``type check neg_byref_6`` () = singleNegTest (testConfig "typecheck/sigs") "neg_byref_6"

    [<Test>] 
    let ``type check neg_byref_7`` () = singleNegTest (testConfig "typecheck/sigs") "neg_byref_7"

    [<Test>] 
    let ``type check neg_byref_8`` () = singleNegTest (testConfig "typecheck/sigs") "neg_byref_8"

    [<Test>] 
    let ``type check neg_byref_10`` () = singleNegTest (testConfig "typecheck/sigs") "neg_byref_10"

    [<Test>] 
    let ``type check neg_byref_11`` () = singleNegTest (testConfig "typecheck/sigs") "neg_byref_11"

    [<Test>] 
    let ``type check neg_byref_12`` () = singleNegTest (testConfig "typecheck/sigs") "neg_byref_12"

    [<Test>] 
    let ``type check neg_byref_13`` () = singleNegTest (testConfig "typecheck/sigs") "neg_byref_13"

    [<Test>] 
    let ``type check neg_byref_14`` () = singleNegTest (testConfig "typecheck/sigs") "neg_byref_14"

    [<Test>] 
    let ``type check neg_byref_15`` () = singleNegTest (testConfig "typecheck/sigs") "neg_byref_15"

    [<Test>] 
    let ``type check neg_byref_16`` () = singleNegTest (testConfig "typecheck/sigs") "neg_byref_16"

    [<Test>] 
    let ``type check neg_byref_17`` () = singleNegTest (testConfig "typecheck/sigs") "neg_byref_17"

    [<Test>] 
    let ``type check neg_byref_18`` () = singleNegTest (testConfig "typecheck/sigs") "neg_byref_18"

    [<Test>] 
    let ``type check neg_byref_19`` () = singleNegTest (testConfig "typecheck/sigs") "neg_byref_19"

    [<Test>] 
    let ``type check neg_byref_20`` () = singleNegTest (testConfig "typecheck/sigs") "neg_byref_20"

    [<Test>] 
    let ``type check neg_byref_21`` () = singleNegTest (testConfig "typecheck/sigs") "neg_byref_21"

    [<Test>] 
    let ``type check neg_byref_22`` () = singleNegTest (testConfig "typecheck/sigs") "neg_byref_22"

    [<Test>] 
    let ``type check neg_byref_23`` () = singleNegTest (testConfig "typecheck/sigs") "neg_byref_23"


module FscTests =                 
    [<Test>]
    let ``should be raised if AssemblyInformationalVersion has invalid version`` () = 
        let cfg = testConfig (Commands.createTempDir())

        let code  =
            """
namespace CST.RI.Anshun
open System.Reflection
[<assembly: AssemblyVersion("4.5.6.7")>]
[<assembly: AssemblyInformationalVersion("45.2048.main1.2-hotfix (upgrade Second Chance security)")>]
()
            """

        File.WriteAllText(cfg.Directory ++ "test.fs", code)

        fsc cfg "%s --nologo -o:lib.dll --target:library" cfg.fsc_flags ["test.fs"]

        let fv = Diagnostics.FileVersionInfo.GetVersionInfo(Commands.getfullpath cfg.Directory "lib.dll")

        fv.ProductVersion |> Assert.areEqual "45.2048.main1.2-hotfix (upgrade Second Chance security)"

        (fv.ProductMajorPart, fv.ProductMinorPart, fv.ProductBuildPart, fv.ProductPrivatePart) 
        |> Assert.areEqual (45,2048,0,0)


    [<Test>]
    let ``should set file version info on generated file`` () = 
        let cfg = testConfig (Commands.createTempDir())

        let code =
            """
namespace CST.RI.Anshun
open System.Reflection
open System.Runtime.CompilerServices
open System.Runtime.InteropServices
[<assembly: AssemblyTitle("CST.RI.Anshun.TreloarStation")>]
[<assembly: AssemblyDescription("Assembly is a part of Restricted Intelligence of Anshun planet")>]
[<assembly: AssemblyConfiguration("RELEASE")>]
[<assembly: AssemblyCompany("Compressed Space Transport")>]
[<assembly: AssemblyProduct("CST.RI.Anshun")>]
[<assembly: AssemblyCopyright("Copyright \u00A9 Compressed Space Transport 2380")>]
[<assembly: AssemblyTrademark("CST \u2122")>]
[<assembly: AssemblyVersion("12.34.56.78")>]
[<assembly: AssemblyFileVersion("99.88.77.66")>]
[<assembly: AssemblyInformationalVersion("17.56.2912.14")>]
()
            """

        File.WriteAllText(cfg.Directory ++ "test.fs", code)

        do fsc cfg "%s --nologo -o:lib.dll --target:library" cfg.fsc_flags ["test.fs"]

        let fv = System.Diagnostics.FileVersionInfo.GetVersionInfo(Commands.getfullpath cfg.Directory "lib.dll")
        fv.CompanyName |> Assert.areEqual "Compressed Space Transport"
        fv.FileVersion |> Assert.areEqual "99.88.77.66"
        
        (fv.FileMajorPart, fv.FileMinorPart, fv.FileBuildPart, fv.FilePrivatePart)
        |> Assert.areEqual (99,88,77,66)
        
        fv.ProductVersion |> Assert.areEqual "17.56.2912.14"
        (fv.ProductMajorPart, fv.ProductMinorPart, fv.ProductBuildPart, fv.ProductPrivatePart) 
        |> Assert.areEqual (17,56,2912,14)
        
        fv.LegalCopyright |> Assert.areEqual "Copyright \u00A9 Compressed Space Transport 2380"
        fv.LegalTrademarks |> Assert.areEqual "CST \u2122"
#endif

#if !NETSTANDARD1_6
module ProductVersionTest =

    let informationalVersionAttrName = typeof<System.Reflection.AssemblyInformationalVersionAttribute>.FullName
    let fileVersionAttrName = typeof<System.Reflection.AssemblyFileVersionAttribute>.FullName

    let fallbackTestData () =
        let defAssemblyVersion = (1us,2us,3us,4us)
        let defAssemblyVersionString = let v1,v2,v3,v4 = defAssemblyVersion in sprintf "%d.%d.%d.%d" v1 v2 v3 v4
        [ defAssemblyVersionString, None, None, defAssemblyVersionString
          defAssemblyVersionString, (Some "5.6.7.8"), None, "5.6.7.8"
          defAssemblyVersionString, (Some "5.6.7.8" ), (Some "22.44.66.88"), "22.44.66.88"
          defAssemblyVersionString, None, (Some "22.44.66.88" ), "22.44.66.88" ]
        |> List.map (fun (a,f,i,e) -> (a, f, i, e))

    [<Test>]
    let ``should use correct fallback``() =
      
       for (assemblyVersion, fileVersion, infoVersion, expected) in fallbackTestData () do
        let cfg = testConfig (Commands.createTempDir())
        let dir = cfg.Directory

        printfn "Directory: %s" dir

        let code =
            let globalAssembly (attr: Type) attrValue =
                sprintf """[<assembly: %s("%s")>]""" attr.FullName attrValue

            let attrs =
                [ assemblyVersion |> (globalAssembly typeof<AssemblyVersionAttribute> >> Some)
                  fileVersion |> Option.map (globalAssembly typeof<AssemblyFileVersionAttribute>)
                  infoVersion |> Option.map (globalAssembly typeof<AssemblyInformationalVersionAttribute>) ]
                |> List.choose id

            sprintf """
namespace CST.RI.Anshun
%s
()
            """ (attrs |> String.concat Environment.NewLine)

        File.WriteAllText(cfg.Directory ++ "test.fs", code)

        fsc cfg "%s --nologo -o:lib.dll --target:library" cfg.fsc_flags ["test.fs"]

        let fileVersionInfo = Diagnostics.FileVersionInfo.GetVersionInfo(Commands.getfullpath cfg.Directory "lib.dll")

        fileVersionInfo.ProductVersion |> Assert.areEqual expected

module GeneratedSignatureTests =
    [<Test>]
    let ``members-basics-GENERATED_SIGNATURE`` () = singleTestBuildAndRun "core/members/basics" GENERATED_SIGNATURE

    [<Test; Ignore("Flaky w.r.t. PEVerify.  https://github.com/Microsoft/visualfsharp/issues/2616")>]
    let ``access-GENERATED_SIGNATURE``() = singleTestBuildAndRun "core/access" GENERATED_SIGNATURE

    [<Test>]
    let ``array-GENERATED_SIGNATURE``() = singleTestBuildAndRun "core/array" GENERATED_SIGNATURE

    [<Test; Ignore("incorrect signature file generated, test has been disabled a long time")>]
    let ``genericmeasures-GENERATED_SIGNATURE`` () = singleTestBuildAndRun "core/genericmeasures" GENERATED_SIGNATURE

    [<Test>]
    let ``innerpoly-GENERATED_SIGNATURE`` () = singleTestBuildAndRun "core/innerpoly" GENERATED_SIGNATURE

    [<Test>]
    let ``measures-GENERATED_SIGNATURE`` () = singleTestBuildAndRun "core/measures" GENERATED_SIGNATURE
#endif<|MERGE_RESOLUTION|>--- conflicted
+++ resolved
@@ -231,8 +231,6 @@
 
             singleNegTest cfg "test"
 
-<<<<<<< HEAD
-=======
             // Execution is disabled until we can be sure .NET 4.7.2 is on the machine
             //exec cfg ("." ++ "test.exe") ""
 
@@ -246,7 +244,6 @@
 
             singleNegTest cfg "test2"
 
->>>>>>> c55dd2c3
             // Execution is disabled until we can be sure .NET 4.7.2 is on the machine
             //exec cfg ("." ++ "test.exe") ""
 
@@ -254,19 +251,11 @@
         end
 
         begin
-<<<<<<< HEAD
-            use testOkFile = fileguard cfg "test2.ok"
-
-            fsc cfg "%s -o:test2.exe -g" cfg.fsc_flags ["test2.fsx"]
-
-            singleNegTest cfg "test2"
-=======
             use testOkFile = fileguard cfg "test3.ok"
 
             fsc cfg "%s -o:test3.exe -g" cfg.fsc_flags ["test3.fsx"]
 
             singleNegTest cfg "test3"
->>>>>>> c55dd2c3
 
             // Execution is disabled until we can be sure .NET 4.7.2 is on the machine
             //exec cfg ("." ++ "test.exe") ""
