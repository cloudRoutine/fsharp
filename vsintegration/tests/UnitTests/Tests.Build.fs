--- conflicted
+++ resolved
@@ -40,13 +40,8 @@
 type FauxHostObject() =
     let mutable myFlags : string[] = null
     let mutable mySources : string[] = null
-<<<<<<< HEAD
     member x.Compile(compile:System.Func<int>, flags:string[], sources:string[]) =
         myFlags <- flags
-=======
-    member x.Compile(compile:System.Func<int>, flags:string[], sources:string[]) = 
-        myFlags <- flags        
->>>>>>> fca9036d
         mySources <- sources
         0
     member x.Flags = myFlags
@@ -97,11 +92,7 @@
                      "--warnaserror:76" + Environment.NewLine +
                      "--fullpaths" + Environment.NewLine +
                      "--flaterrors" + Environment.NewLine +
-<<<<<<< HEAD
-                     "--highentropyva-"  + Environment.NewLine +
-=======
-                     "--highentropyva-" + Environment.NewLine +
->>>>>>> fca9036d
+                     "--highentropyva-" + Environment.NewLine +
                      "--nocopyfsharpcore" + Environment.NewLine)
                     cmd
 
@@ -310,11 +301,7 @@
                      "--fullpaths" + Environment.NewLine +
                      "--flaterrors" + Environment.NewLine +
                      "--highentropyva-" + Environment.NewLine +
-<<<<<<< HEAD
-                     "--nocopyfsharpcore" + Environment.NewLine)
-=======
-                     "--nocopyfsharpcore"  + Environment.NewLine)
->>>>>>> fca9036d
+                     "--nocopyfsharpcore" + Environment.NewLine)
                     cmd
 
     [<Test>]
@@ -429,12 +416,8 @@
                      "--fullpaths" + Environment.NewLine +
                      "--flaterrors" + Environment.NewLine +
                      "--highentropyva-" + Environment.NewLine +
-<<<<<<< HEAD
-                     "--nocopyfsharpcore" + Environment.NewLine) cmd
-=======
-                     "--nocopyfsharpcore" + Environment.NewLine)
-                    cmd
->>>>>>> fca9036d
+                     "--nocopyfsharpcore" + Environment.NewLine)
+                    cmd
 
     [<Test>]
     member public this.TestReferencePathWithSpaces() =
@@ -502,11 +485,7 @@
                      "--fullpaths" + Environment.NewLine +
                      "--flaterrors" + Environment.NewLine +
                      "--highentropyva-" + Environment.NewLine +
-<<<<<<< HEAD
-                     "--nocopyfsharpcore" + Environment.NewLine)
-=======
-                     "--nocopyfsharpcore" + Environment.NewLine )
->>>>>>> fca9036d
+                     "--nocopyfsharpcore" + Environment.NewLine)
                     cmd
 
     [<Test>]
@@ -522,11 +501,7 @@
                      "--fullpaths" + Environment.NewLine +
                      "--flaterrors" + Environment.NewLine +
                      "--highentropyva-" + Environment.NewLine +
-<<<<<<< HEAD
-                     "--nocopyfsharpcore" + Environment.NewLine)
-=======
-                     "--nocopyfsharpcore" + Environment.NewLine )
->>>>>>> fca9036d
+                     "--nocopyfsharpcore" + Environment.NewLine)
                     cmd
 
     [<Test>]
@@ -542,11 +517,7 @@
                      "--fullpaths" + Environment.NewLine +
                      "--flaterrors" + Environment.NewLine +
                      "--highentropyva-" + Environment.NewLine +
-<<<<<<< HEAD
-                     "--nocopyfsharpcore" + Environment.NewLine)
-=======
-                     "--nocopyfsharpcore" + Environment.NewLine )
->>>>>>> fca9036d
+                     "--nocopyfsharpcore" + Environment.NewLine)
                     cmd
 
     [<Test>]
@@ -561,11 +532,7 @@
                      "--fullpaths" + Environment.NewLine +
                      "--flaterrors" + Environment.NewLine +
                      "--highentropyva-" + Environment.NewLine +
-<<<<<<< HEAD
-                     "--nocopyfsharpcore" + Environment.NewLine)
-=======
-                     "--nocopyfsharpcore" + Environment.NewLine )
->>>>>>> fca9036d
+                     "--nocopyfsharpcore" + Environment.NewLine)
                     cmd
 
     [<Test>]
@@ -580,11 +547,7 @@
                      "--fullpaths" + Environment.NewLine +
                      "--flaterrors" + Environment.NewLine +
                      "--highentropyva-" + Environment.NewLine +
-<<<<<<< HEAD
-                     "--nocopyfsharpcore" + Environment.NewLine)
-=======
-                     "--nocopyfsharpcore" + Environment.NewLine )
->>>>>>> fca9036d
+                     "--nocopyfsharpcore" + Environment.NewLine)
                     cmd
 
     [<Test>]
@@ -599,11 +562,7 @@
                      "--fullpaths" + Environment.NewLine +
                      "--flaterrors" + Environment.NewLine +
                      "--highentropyva-" + Environment.NewLine +
-<<<<<<< HEAD
-                     "--nocopyfsharpcore" + Environment.NewLine)
-=======
-                     "--nocopyfsharpcore" + Environment.NewLine )
->>>>>>> fca9036d
+                     "--nocopyfsharpcore" + Environment.NewLine)
                     cmd 
 
     [<Test>]
@@ -617,11 +576,7 @@
                      "--fullpaths" + Environment.NewLine +
                      "--flaterrors" + Environment.NewLine +
                      "--highentropyva+" + Environment.NewLine +
-<<<<<<< HEAD
-                     "--nocopyfsharpcore" + Environment.NewLine)
-=======
-                     "--nocopyfsharpcore" + Environment.NewLine )
->>>>>>> fca9036d
+                     "--nocopyfsharpcore" + Environment.NewLine)
                     cmd 
 
     [<Test>]
@@ -636,11 +591,7 @@
                      "--flaterrors" + Environment.NewLine +
                      "--subsystemversion:6.02" + Environment.NewLine +
                      "--highentropyva-" + Environment.NewLine +
-<<<<<<< HEAD
-                     "--nocopyfsharpcore" + Environment.NewLine)
-=======
-                     "--nocopyfsharpcore" + Environment.NewLine )
->>>>>>> fca9036d
+                     "--nocopyfsharpcore" + Environment.NewLine)
                     cmd 
 
     [<Test>]
