﻿<?xml version="1.0" encoding="utf-8"?>
<xliff xmlns="urn:oasis:names:tc:xliff:document:1.2" xmlns:xsi="http://www.w3.org/2001/XMLSchema-instance" version="1.2" xsi:schemaLocation="urn:oasis:names:tc:xliff:document:1.2 xliff-core-1.2-transitional.xsd">
  <file datatype="xml" source-language="en" target-language="ko" original="../Strings.resx">
    <body>
      <trans-unit id="Always_place_opens_at_top_level">
        <source>Always place open statements at the top level</source>
        <target state="translated">항상 최상위에 open 문 배치</target>
        <note />
      </trans-unit>
      <trans-unit id="Code_Fixes">
        <source>Code Fixes</source>
        <target state="translated">코드 수정 사항</target>
        <note />
      </trans-unit>
      <trans-unit id="Completion_Lists">
        <source>Completion Lists</source>
        <target state="translated">완성 목록</target>
        <note />
      </trans-unit>
      <trans-unit id="Language_Service_Performance">
        <source>Performance</source>
        <target state="translated">성능</target>
        <note />
      </trans-unit>
      <trans-unit id="Dash_underline">
        <source>D_ash underline</source>
        <target state="translated">대시 밑줄(_A)</target>
        <note />
      </trans-unit>
      <trans-unit id="Dot_underline">
        <source>D_ot underline</source>
        <target state="translated">점 밑줄(_O)</target>
        <note />
      </trans-unit>
      <trans-unit id="Navigation_links">
        <source>Navigation links</source>
        <target state="translated">탐색 링크</target>
        <note />
      </trans-unit>
      <trans-unit id="Show_all_symbols">
        <source>Show s_ymbols in unopened namespaces</source>
        <target state="translated">열려 있지 않은 네임스페이스에 기호 표시(_Y)</target>
        <note />
      </trans-unit>
      <trans-unit id="Show_completion_list_after_a_character_is_deleted">
        <source>Show completion list after a character is _deleted</source>
        <target state="translated">문자를 삭제하면 완성 목록 표시(_D)</target>
        <note />
      </trans-unit>
      <trans-unit id="Show_completion_list_after_a_character_is_typed">
        <source>_Show completion list after a character is typed</source>
        <target state="translated">문자를 입력하면 완성 목록 표시(_S)</target>
        <note />
      </trans-unit>
      <trans-unit id="Enable_in_memory_cross_project_references">
        <source>_Enable in-memory cross project references</source>
        <target state="translated">메모리 내 크로스 프로젝트 참조 사용(_E)</target>
        <note />
      </trans-unit>
      <trans-unit id="Project_check_cache_size">
        <source>Number of projects whose data is cached in memory</source>
        <target state="translated">메모리에 데이터가 캐시된 프로젝트 수</target>
        <note />
      </trans-unit>
      <trans-unit id="Show_navigation_links_as">
        <source>S_how navigation links as</source>
        <target state="translated">탐색 링크를 다음으로 표시(_H)</target>
        <note />
      </trans-unit>
      <trans-unit id="Simplify_name_code_fix">
        <source>Simplify names (remove unnecessary qualifiers)</source>
        <target state="translated">이름 단순화(불필요한 한정자 제거)</target>
        <note />
      </trans-unit>
      <trans-unit id="Solid_underline">
        <source>_Solid underline</source>
        <target state="translated">실선 밑줄(_S)</target>
        <note />
      </trans-unit>
      <trans-unit id="Unused_opens_code_fix">
        <source>Remove unused open statements</source>
        <target state="translated">사용되지 않는 open 문 제거</target>
        <note />
      </trans-unit>
      <trans-unit id="Unused_declaration_code_fix">
        <source>Analyze and suggest fixes for unused values</source>
        <target state="translated">사용되지 않는 값에 대해 수정 사항 분석 및 제안</target>
        <note />
      </trans-unit>
      <trans-unit id="Block_Structure">
        <source>Block Structure Guides</source>
        <target state="translated">블록 구조 가이드</target>
        <note />
      </trans-unit>
      <trans-unit id="Show_guides">
        <source>Show structure guidelines for F# code</source>
        <target state="translated">F# 코드에 대한 구조체 지침 표시</target>
        <note />
      </trans-unit>
      <trans-unit id="Outlining">
        <source>Outlining</source>
        <target state="translated">개요</target>
        <note />
      </trans-unit>
      <trans-unit id="Show_Outlining">
        <source>Show outlining and collapsible nodes for F# code</source>
        <target state="translated">F# 코드에 대한 개요 및 축소 가능한 노드 표시</target>
        <note />
      </trans-unit>
      <trans-unit id="Time_until_stale_completion">
        <source>Time until stale results are used (in milliseconds)</source>
        <target state="translated">부실 결과가 사용될 때까지 시간(밀리초)</target>
        <note />
      </trans-unit>
      <trans-unit id="IntelliSense_Performance">
        <source>IntelliSense Performance Options</source>
        <target state="translated">IntelliSense 성능 옵션</target>
        <note />
      </trans-unit>
      <trans-unit id="Project_Performance">
        <source>F# Project and Caching Performance Options</source>
        <target state="translated">F# 프로젝트 및 캐싱 성능 옵션</target>
        <note />
      </trans-unit>
      <trans-unit id="Enable_Stale_IntelliSense_Results">
        <source>Enable stale data for IntelliSense features</source>
        <target state="translated">IntelliSense 기능에 대해 부실 데이터 사용</target>
        <note />
      </trans-unit>
      <trans-unit id="Tooltip_in_memory_cross_project_references">
        <source>In-memory cross-project references store project-level data in memory to allow IDE features to work across projects.</source>
        <target state="translated">메모리 내 크로스 프로젝트 참조가 메모리에 프로젝트 수준 데이터를 저장하여 IDE 기능이 프로젝트에서 작동하도록 합니다.</target>
        <note />
      </trans-unit>
      <trans-unit id="Tooltip_project_check_cache_size">
        <source>Project data is cached for IDE features. Higher values use more memory because more projects are cached. Tuning this value should not affect small or medium-sized solutions.</source>
        <target state="translated">프로젝트 데이터가 IDE 기능에 대해 캐시됩니다. 값이 클수록 프로제트가 더 많이 캐시되므로 메모리를 더 많이 사용합니다. 이 값을 조정해도 중소 규모 솔루션에 영향을 미치지 않습니다.</target>
        <note />
      </trans-unit>
<<<<<<< HEAD
=======
      <trans-unit id="CodeLens">
        <source>CodeLens</source>
        <target state="translated">CodeLens</target>
        <note />
      </trans-unit>
      <trans-unit id="CodeLens_Replace_LineLens">
        <source>Show annotations to the right instead of above the line</source>
        <target state="translated">선 위가 아니라 오른쪽에 주석 표시</target>
        <note />
      </trans-unit>
      <trans-unit id="CodeLens_Switch">
        <source>Enable CodeLens (Experimental)</source>
        <target state="translated">CodeLens 사용(실험적)</target>
        <note />
      </trans-unit>
      <trans-unit id="CodeLens_Prefix">
        <source>Annotation prefix</source>
        <target state="translated">주석 접두사</target>
        <note />
      </trans-unit>
      <trans-unit id="CodeLens_UseColors">
        <source>Use colors in annotations</source>
        <target state="translated">주석에서 색 사용</target>
        <note />
      </trans-unit>
>>>>>>> c55dd2c3
    </body>
  </file>
</xliff><|MERGE_RESOLUTION|>--- conflicted
+++ resolved
@@ -5,6 +5,31 @@
       <trans-unit id="Always_place_opens_at_top_level">
         <source>Always place open statements at the top level</source>
         <target state="translated">항상 최상위에 open 문 배치</target>
+        <note />
+      </trans-unit>
+      <trans-unit id="CodeLens">
+        <source>CodeLens</source>
+        <target state="translated">CodeLens</target>
+        <note />
+      </trans-unit>
+      <trans-unit id="CodeLens_Replace_LineLens">
+        <source>Show annotations to the right instead of above the line</source>
+        <target state="translated">선 위가 아니라 오른쪽에 주석 표시</target>
+        <note />
+      </trans-unit>
+      <trans-unit id="CodeLens_Switch">
+        <source>Enable CodeLens (Experimental)</source>
+        <target state="translated">CodeLens 사용(실험적)</target>
+        <note />
+      </trans-unit>
+      <trans-unit id="CodeLens_Prefix">
+        <source>Annotation prefix</source>
+        <target state="translated">주석 접두사</target>
+        <note />
+      </trans-unit>
+      <trans-unit id="CodeLens_UseColors">
+        <source>Use colors in annotations</source>
+        <target state="translated">주석에서 색 사용</target>
         <note />
       </trans-unit>
       <trans-unit id="Code_Fixes">
@@ -137,34 +162,6 @@
         <target state="translated">프로젝트 데이터가 IDE 기능에 대해 캐시됩니다. 값이 클수록 프로제트가 더 많이 캐시되므로 메모리를 더 많이 사용합니다. 이 값을 조정해도 중소 규모 솔루션에 영향을 미치지 않습니다.</target>
         <note />
       </trans-unit>
-<<<<<<< HEAD
-=======
-      <trans-unit id="CodeLens">
-        <source>CodeLens</source>
-        <target state="translated">CodeLens</target>
-        <note />
-      </trans-unit>
-      <trans-unit id="CodeLens_Replace_LineLens">
-        <source>Show annotations to the right instead of above the line</source>
-        <target state="translated">선 위가 아니라 오른쪽에 주석 표시</target>
-        <note />
-      </trans-unit>
-      <trans-unit id="CodeLens_Switch">
-        <source>Enable CodeLens (Experimental)</source>
-        <target state="translated">CodeLens 사용(실험적)</target>
-        <note />
-      </trans-unit>
-      <trans-unit id="CodeLens_Prefix">
-        <source>Annotation prefix</source>
-        <target state="translated">주석 접두사</target>
-        <note />
-      </trans-unit>
-      <trans-unit id="CodeLens_UseColors">
-        <source>Use colors in annotations</source>
-        <target state="translated">주석에서 색 사용</target>
-        <note />
-      </trans-unit>
->>>>>>> c55dd2c3
     </body>
   </file>
 </xliff>