--- conflicted
+++ resolved
@@ -75,19 +75,8 @@
             m_OutputTypeStringKeys(INDEX_COMMANDLINEAPP) = SR.GetString(SR.PPG_CommandLineApp)
             m_OutputTypeStringKeys(INDEX_WINDOWSCLASSLIB) = SR.GetString(SR.PPG_WindowsClassLib)
 
-<<<<<<< HEAD
-#If VS_VERSION_DEV14 Then
-            Dim v20FSharpRedistKey As String = "HKEY_LOCAL_MACHINE\Software\Microsoft\FSharp\4.0\Runtime\v2.0"
-            Dim v40FSharpRedistKey As String = "HKEY_LOCAL_MACHINE\Software\Microsoft\FSharp\4.0\Runtime\v4.0"
-#End If
-#If VS_VERSION_DEV15 Then
             Dim v20FSharpRedistKey As String = "HKEY_LOCAL_MACHINE\Software\Microsoft\FSharp\10.1\Runtime\v2.0"
             Dim v40FSharpRedistKey As String = "HKEY_LOCAL_MACHINE\Software\Microsoft\FSharp\10.1\Runtime\v4.0"
-#End If
-=======
-            Dim v20FSharpRedistKey As String = "HKEY_LOCAL_MACHINE\Software\Microsoft\FSharp\4.1\Runtime\v2.0"
-            Dim v40FSharpRedistKey As String = "HKEY_LOCAL_MACHINE\Software\Microsoft\FSharp\4.1\Runtime\v4.0"
->>>>>>> 2a7188c7
 
             m_v20FSharpRedistInstalled = Not (IsNothing(Microsoft.Win32.Registry.GetValue(v20FSharpRedistKey, Nothing, Nothing)))
             m_v40FSharpRedistInstalled = Not (IsNothing(Microsoft.Win32.Registry.GetValue(v40FSharpRedistKey, Nothing, Nothing)))
