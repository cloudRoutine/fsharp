--- conflicted
+++ resolved
@@ -3,6 +3,7 @@
 namespace Microsoft.VisualStudio.FSharp.Editor
 
 open System
+open System.Composition
 open System.Threading
 open System.Threading.Tasks
 open System.Windows
@@ -17,7 +18,6 @@
 open Microsoft.CodeAnalysis.Editor.Implementation.IntelliSense.QuickInfo
 open Microsoft.CodeAnalysis.Navigation
 open Microsoft.CodeAnalysis.Text
-open Microsoft.CodeAnalysis.Editor.Shared.Utilities
 
 open Microsoft.VisualStudio.FSharp.LanguageService
 open Microsoft.VisualStudio.Shell
@@ -25,7 +25,6 @@
 open Microsoft.VisualStudio.Utilities
 open Microsoft.VisualStudio.Language.Intellisense
 
-open Microsoft.FSharp.Compiler.Range
 open Microsoft.FSharp.Compiler.SourceCodeServices
 open Microsoft.FSharp.Compiler.Range
 open Microsoft.FSharp.Compiler.CompileOps
@@ -132,9 +131,7 @@
 
         { new IDeferredQuickInfoContent with member x.Create() = create() }
 
-<<<<<<< HEAD
-
-module internal FSharpQuickInfo = 
+
 
     /// Get tooltip combined from doccom of Signature and definition
     let getCompoundTooltipInfo 
@@ -261,17 +258,7 @@
 
 open FSharpQuickInfo
 
-[<Shared>]
-[<ExportQuickInfoProvider (PredefinedQuickInfoProviderNames.Semantic, FSharpCommonConstants.FSharpLanguageName)>]
-type internal FSharpQuickInfoProvider [<ComponentModel.Composition.ImportingConstructor>] 
-    (   [<ComponentModel.Composition.Import (typeof<SVsServiceProvider>)>] 
-        serviceProvider: IServiceProvider, checkerProvider: FSharpCheckerProvider, projectInfoManager: ProjectInfoManager, typeMap: Shared.Utilities.ClassificationTypeMap, glyphService: IGlyphService) =
-
-    let xmlMemberIndexService = serviceProvider.GetService<SVsXMLMemberIndexService,IVsXMLMemberIndexService>()
-    let documentationBuilder = XmlDocumentation.CreateDocumentationBuilder (xmlMemberIndexService, serviceProvider.DTE)
-
-
-=======
+
 [<ExportQuickInfoProvider(PredefinedQuickInfoProviderNames.Semantic, FSharpCommonConstants.FSharpLanguageName)>]
 type internal FSharpQuickInfoProvider 
     [<System.ComponentModel.Composition.ImportingConstructor>] 
@@ -286,7 +273,6 @@
     let xmlMemberIndexService = serviceProvider.GetService(typeof<SVsXMLMemberIndexService>) :?> IVsXMLMemberIndexService
     let documentationBuilder = XmlDocumentation.CreateDocumentationBuilder(xmlMemberIndexService, serviceProvider.DTE)
     
->>>>>>> 13abe6f3
     static member ProvideQuickInfo(checker: FSharpChecker, documentId: DocumentId, sourceText: SourceText, filePath: string, position: int, options: FSharpProjectOptions, textVersionHash: int) =
         asyncMaybe {
             let! _, _, checkFileResults = checker.ParseAndCheckDocument(filePath, textVersionHash, sourceText.ToString(), options, allowStaleResults = true)
@@ -302,14 +288,13 @@
                 let! symbolUse = checkFileResults.GetSymbolUseAtLocation(textLineNumber, symbol.Ident.idRange.EndColumn, textLine.ToString(), symbol.FullIsland)
                 return! Some(res, CommonRoslynHelpers.FSharpRangeToTextSpan(sourceText, symbol.Range), symbolUse.Symbol, symbol.Kind)
         }
-
+    
     interface IQuickInfoProvider with
-        override this.GetItemAsync (document: Document, position: int, cancellationToken: CancellationToken): Task<QuickInfoItem> =
+        override this.GetItemAsync(document: Document, position: int, cancellationToken: CancellationToken): Task<QuickInfoItem> =
             asyncMaybe {
-<<<<<<< HEAD
                 let! (sigTooltipInfo,targetTooltipInfo) = 
                     FSharpQuickInfo.getCompoundTooltipInfo
-                        (checkerProvider.Checker, position, document, projectInfoManager, cancellationToken)
+                        ( checkerProvider.Checker, position, document, projectInfoManager, cancellationToken  )
 
                 match sigTooltipInfo, targetTooltipInfo with 
                 | None, None -> return null
@@ -317,52 +302,46 @@
                 | None, Some (toolTipElement, textSpan, symbol, symbolKind) -> 
                     let mainDescription = Collections.Generic.List()
                     let documentation = Collections.Generic.List()
-                    XmlDocumentation.BuildDataTipText( 
-                        documentationBuilder,   CommonRoslynHelpers.CollectTaggedText mainDescription,
-                        CommonRoslynHelpers.CollectTaggedText documentation,
-                        toolTipElement
-                    )
-                    let empty = ClassifiableDeferredContent (Array.Empty<TaggedText>(), typeMap)
-                    let glyph = SymbolGlyphDeferredContent (CommonRoslynHelpers.GetGlyphForSymbol(symbol, symbolKind), glyphService)
+                    XmlDocumentation.BuildDataTipText
+                        (   documentationBuilder
+                        ,   CommonRoslynHelpers.CollectNavigableText mainDescription
+                        ,   CommonRoslynHelpers.CollectNavigableText documentation
+                        ,   toolTipElement
+                        )
                     let content = 
-                        QuickInfoDisplayDeferredContent(
-                            symbolGlyph = glyph,
-                            warningGlyph = null,
-                            mainDescription = ClassifiableDeferredContent (mainDescription, typeMap),
-                            documentation = ClassifiableDeferredContent (documentation, typeMap),
-                            typeParameterMap = empty,
-                            anonymousTypes = empty,
-                            usageText = empty,
-                            exceptionText = empty
-                        )
+                        FSharpQuickInfo.tooltip
+                            (   SymbolGlyphDeferredContent(CommonRoslynHelpers.GetGlyphForSymbol(symbol, symbolKind), glyphService)
+                            ,   FSharpQuickInfo.fragment(mainDescription, typeMap, document)
+                            ,   FSharpQuickInfo.fragment(documentation, typeMap, document)
+                            )
                     return QuickInfoItem (textSpan, content)
 
                 |( Some (sigToolTipElement, _sigTextSpan, _sigSymbol, _sigSymbolKind)
                  , Some (targetToolTipElement, targetTextSpan, targetSymbol, targetSymbolKind) ) ->                   
                     let description, targetDocumentation, sigDocumentation = ResizeArray(), ResizeArray(), ResizeArray()
-                    XmlDocumentation.BuildDataTipText(
-                        documentationBuilder,
-                        CommonRoslynHelpers.CollectTaggedText (ResizeArray()),
-                        CommonRoslynHelpers.CollectTaggedText sigDocumentation,
-                        sigToolTipElement
-                    )
-                    XmlDocumentation.BuildDataTipText(
-                        documentationBuilder,
-                        CommonRoslynHelpers.CollectTaggedText description,
-                        CommonRoslynHelpers.CollectTaggedText targetDocumentation,
-                        targetToolTipElement
-                    )
+                    XmlDocumentation.BuildDataTipText
+                        (   documentationBuilder
+                        ,   CommonRoslynHelpers.CollectNavigableText (ResizeArray())
+                        ,   CommonRoslynHelpers.CollectNavigableText sigDocumentation
+                        ,   sigToolTipElement
+                        )
+                    XmlDocumentation.BuildDataTipText
+                        (   documentationBuilder
+                        ,   CommonRoslynHelpers.CollectNavigableText description
+                        ,   CommonRoslynHelpers.CollectNavigableText targetDocumentation
+                        ,   targetToolTipElement
+                        )
 
                     let width = 
                         (0, Seq.concat [description; targetDocumentation; sigDocumentation]) 
-                        ||> Seq.fold (fun acc elm -> max acc elm.Text.Length)
-
-                    let seperator = TaggedText (TextTags.Text, String.replicate width "-")  
-                    let lineBreak = TaggedText (TextTags.LineBreak, "\n") 
+                        ||> Seq.fold (fun acc (_,text,_) -> max acc text.Length)
+
+                    let seperator = (TextTags.Text, String.replicate width "-",None)  
+                    let lineBreak = (TextTags.LineBreak, "\n", None) 
                     let bridge = [|  lineBreak; seperator; lineBreak |]
                     
-                    let taggedTextIsEmpty (tts:#seq<TaggedText>) =
-                        tts |> Seq.forall (fun tt -> String.IsNullOrWhiteSpace tt.Text)
+                    let taggedTextIsEmpty (tts:#seq<string*string*range option>) =
+                        tts |> Seq.forall (fun (_tag,text,_r0) -> String.IsNullOrWhiteSpace text)
                     
                     let documentation = 
                         match taggedTextIsEmpty sigDocumentation, taggedTextIsEmpty targetDocumentation with 
@@ -372,41 +351,13 @@
                         | false, false -> 
                             ResizeArray (Array.concat[sigDocumentation.ToArray();bridge;targetDocumentation.ToArray()])
 
-                    let empty = ClassifiableDeferredContent (Array.Empty<TaggedText>(), typeMap)
-                    let glyph = SymbolGlyphDeferredContent (CommonRoslynHelpers.GetGlyphForSymbol (targetSymbol, targetSymbolKind), glyphService)
                     let content = 
-                        QuickInfoDisplayDeferredContent(
-                            symbolGlyph = glyph,
-                            warningGlyph = null,
-                            mainDescription = ClassifiableDeferredContent (description , typeMap),
-                            documentation = ClassifiableDeferredContent (documentation, typeMap),
-                            typeParameterMap = empty,
-                            anonymousTypes = empty,
-                            usageText = empty,
-                            exceptionText = empty
-=======
-                let! sourceText = document.GetTextAsync(cancellationToken)
-                let defines = projectInfoManager.GetCompilationDefinesForEditingDocument(document)  
-                let! _ = CommonHelpers.getSymbolAtPosition(document.Id, sourceText, position, document.FilePath, defines, SymbolLookupKind.Precise)
-                let! options = projectInfoManager.TryGetOptionsForEditingDocumentOrProject(document)
-                let! textVersion = document.GetTextVersionAsync(cancellationToken)
-                let! toolTipElement, textSpan, symbol, symbolKind = 
-                    FSharpQuickInfoProvider.ProvideQuickInfo(checkerProvider.Checker, document.Id, sourceText, document.FilePath, position, options, textVersion.GetHashCode())
-                let mainDescription = Collections.Generic.List()
-                let documentation = Collections.Generic.List()
-                XmlDocumentation.BuildDataTipText(
-                    documentationBuilder, 
-                    CommonRoslynHelpers.CollectNavigableText mainDescription, 
-                    CommonRoslynHelpers.CollectNavigableText documentation, 
-                    toolTipElement)
-                let content = 
-                    FSharpQuickInfo.tooltip
-                        (
-                            SymbolGlyphDeferredContent(CommonRoslynHelpers.GetGlyphForSymbol(symbol, symbolKind), glyphService),
-                            FSharpQuickInfo.fragment(mainDescription, typeMap, document),
-                            FSharpQuickInfo.fragment(documentation, typeMap, document)
->>>>>>> 13abe6f3
-                        )
+                        FSharpQuickInfo.tooltip
+                            (   SymbolGlyphDeferredContent(CommonRoslynHelpers.GetGlyphForSymbol(targetSymbol, targetSymbolKind), glyphService)
+                            ,   FSharpQuickInfo.fragment(description, typeMap, document)
+                            ,   FSharpQuickInfo.fragment(documentation, typeMap, document)
+                            )
+
                     return QuickInfoItem (targetTextSpan, content)
             }   |> Async.map Option.toObj
-                |> CommonRoslynHelpers.StartAsyncAsTask cancellationToken +                |> CommonRoslynHelpers.StartAsyncAsTask cancellationToken 
