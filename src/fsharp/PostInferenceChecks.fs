// Copyright (c) Microsoft Corporation.  All Rights Reserved.  See License.txt in the project root for license information.

/// Implements a set of checks on the TAST for a file that can only be performed after type inference
/// is complete.
module internal FSharp.Compiler.PostTypeCheckSemanticChecks

open System
open System.Collections.Generic

open FSharp.Compiler
open FSharp.Compiler.AbstractIL.IL
open FSharp.Compiler.AbstractIL.Internal
open FSharp.Compiler.AbstractIL.Internal.Library

open FSharp.Compiler.AccessibilityLogic
open FSharp.Compiler.Ast
open FSharp.Compiler.ErrorLogger
open FSharp.Compiler.Range
open FSharp.Compiler.Tast
open FSharp.Compiler.Tastops
open FSharp.Compiler.TcGlobals
open FSharp.Compiler.Lib
open FSharp.Compiler.Infos
open FSharp.Compiler.PrettyNaming
open FSharp.Compiler.InfoReader
open FSharp.Compiler.TypeRelations

//--------------------------------------------------------------------------
// NOTES: reraise safety checks
//--------------------------------------------------------------------------
 
// "rethrow may only occur with-in the body of a catch handler".
//   -- Section 4.23. Part III. CLI Instruction Set. ECMA Draft 2002.
//   
//   1. reraise() calls are converted to TOp.Reraise in the type checker.
//   2. any remaining reraise val_refs will be first class uses. These are trapped.
//   3. The freevars track free TOp.Reraise (they are bound (cleared) at try-catch handlers).
//   4. An outermost expression is not contained in a try-catch handler.
//      These may not have unbound rethrows.      
//      Outermost expressions occur at:
//      * module bindings.
//      * attribute arguments.
//      * Any more? What about fields of a static class?            
//   5. A lambda body (from lambda-expression or method binding) will not occur under a try-catch handler.
//      These may not have unbound rethrows.
//   6. All other constructs are assumed to generate IL code sequences.
//      For correctness, this claim needs to be justified.
//      
//      Q:  Do any post check rewrite passes factor expressions out to other functions?      
//      A1. The optimiser may introduce auxiliary functions, e.g. by splitting out match-branches.
//          This should not be done if the refactored body contains an unbound reraise.
//      A2. TLR? Are any expression factored out into functions?
//      
//   Informal justification:
//   If a reraise occurs, then it is minimally contained by either:
//     a) a try-catch - accepted.
//     b) a lambda expression - rejected.
//     c) none of the above - rejected as when checking outmost expressions.



//--------------------------------------------------------------------------
// check environment
//--------------------------------------------------------------------------

type env = 
    { 
      /// The bound type parameter names in scope
      boundTyparNames: string list 
      
      /// The bound type parameters in scope
      boundTypars: TyparMap<unit>

      /// The set of arguments to this method/function
      argVals: ValMap<unit>

      /// "module remap info", i.e. hiding information down the signature chain, used to compute what's hidden by a signature
      sigToImplRemapInfo: (Remap * SignatureHidingInfo) list 

      /// Constructor limited - are we in the prelude of a constructor, prior to object initialization
      ctorLimitedZone: bool

      /// Are we in a quotation?
      quote : bool 

      /// Are we under [<ReflectedDefinition>]?
      reflect : bool

      /// Are we in an extern declaration?
      external : bool 
    
      /// Current return scope of the expr.
      returnScope : int 
      
      /// Are we in an app expression (Expr.App)?
      isInAppExpr: bool } 

let BindTypar env (tp:Typar) = 
    { env with 
         boundTyparNames = tp.Name :: env.boundTyparNames
         boundTypars = env.boundTypars.Add (tp, ()) } 

let BindTypars g env (tps:Typar list) = 
    let tps = NormalizeDeclaredTyparsForEquiRecursiveInference g tps
    if isNil tps then env else
    // Here we mutate to provide better names for generalized type parameters 
    let nms = PrettyTypes.PrettyTyparNames (fun _ -> true) env.boundTyparNames tps
    (tps, nms) ||> List.iter2 (fun tp nm -> 
            if PrettyTypes.NeedsPrettyTyparName tp  then 
                tp.typar_id <- ident (nm, tp.Range))      
    List.fold BindTypar env tps 

/// Set the set of vals which are arguments in the active lambda. We are allowed to return 
/// byref arguments as byref returns.
let BindArgVals env (vs: Val list) = 
    { env with argVals = ValMap.OfList (List.map (fun v -> (v, ())) vs) }

/// Limit flags represent a type(s) returned from checking an expression(s) that is interesting to impose rules on.
[<Flags>]
type LimitFlags =
    | None                          = 0b00000
    | ByRef                         = 0b00001
    | ByRefOfSpanLike               = 0b00011
    | ByRefOfStackReferringSpanLike = 0b00101
    | SpanLike                      = 0b01000
    | StackReferringSpanLike        = 0b10000

[<Struct>]
type Limit =
    {
        scope: int
        flags: LimitFlags
    }

    member this.IsLocal = this.scope >= 1

/// Check if the limit has the target limit.
let inline HasLimitFlag targetLimit (limit: Limit) =
    limit.flags &&& targetLimit = targetLimit

let NoLimit = { scope = 0; flags = LimitFlags.None }

// Combining two limits will result in both limit flags merged.
// If none of the limits are limited by a by-ref or a stack referring span-like
//   the scope will be 0.
let CombineTwoLimits limit1 limit2 = 
    let isByRef1 = HasLimitFlag LimitFlags.ByRef limit1
    let isByRef2 = HasLimitFlag LimitFlags.ByRef limit2
    let isStackSpan1 = HasLimitFlag LimitFlags.StackReferringSpanLike limit1
    let isStackSpan2 = HasLimitFlag LimitFlags.StackReferringSpanLike limit2
    let isLimited1 = isByRef1 || isStackSpan1
    let isLimited2 = isByRef2 || isStackSpan2

    // A limit that has a stack referring span-like but not a by-ref, 
    //   we force the scope to 1. This is to handle call sites
    //   that return a by-ref and have stack referring span-likes as arguments.
    //   This is to ensure we can only prevent out of scope at the method level rather than visibility.
    let limit1 =
        if isStackSpan1 && not isByRef1 then
            { limit1 with scope = 1 }
        else
            limit1

    let limit2 =
        if isStackSpan2 && not isByRef2 then
            { limit2 with scope = 1 }
        else
            limit2

    match isLimited1, isLimited2 with
    | false, false ->
        { scope = 0; flags = limit1.flags ||| limit2.flags }
    | true, true ->
        { scope = Math.Max(limit1.scope, limit2.scope); flags = limit1.flags ||| limit2.flags }
    | true, false ->
        { limit1 with flags = limit1.flags ||| limit2.flags }
    | false, true ->
        { limit2 with flags = limit1.flags ||| limit2.flags }

let CombineLimits limits =
    (NoLimit, limits)
    ||> List.fold CombineTwoLimits

type cenv = 
    { boundVals: Dictionary<Stamp, int> // really a hash set
      limitVals: Dictionary<Stamp, Limit>
      mutable potentialUnboundUsesOfVals: StampMap<range> 
      mutable anonRecdTypes: StampMap<AnonRecdTypeInfo> 
      g: TcGlobals 
      amap: Import.ImportMap 
      /// For reading metadata
      infoReader: InfoReader
      internalsVisibleToPaths : CompilationPath list
      denv: DisplayEnv 
      viewCcu : CcuThunk
      reportErrors: bool
      isLastCompiland : bool*bool
      isInternalTestSpanStackReferring: bool
      // outputs
      mutable usesQuotations : bool
      mutable entryPointGiven:bool  }

/// Check if the value is an argument of a function
let IsValArgument env (v: Val) =
    env.argVals.ContainsVal(v)

/// Check if the value is a local, not an argument of a function.
let IsValLocal env (v: Val) =
    v.ValReprInfo.IsNone && not (IsValArgument env v)

/// Get the limit of the val.
let GetLimitVal cenv env m (v: Val) =
    let limit =
        match cenv.limitVals.TryGetValue(v.Stamp) with
        | true, limit -> limit
        | _ ->
            if IsValLocal env v then
                { scope = 1; flags = LimitFlags.None }
            else
                NoLimit

    if isSpanLikeTy cenv.g m v.Type then
        // The value is a limited Span or might have become one through mutation
        let isMutable = v.IsMutable && cenv.isInternalTestSpanStackReferring
        let isLimited = HasLimitFlag LimitFlags.StackReferringSpanLike limit

        if isMutable || isLimited then
            { limit with flags = LimitFlags.StackReferringSpanLike }
        else
            { limit with flags = LimitFlags.SpanLike }

    elif isByrefTy cenv.g v.Type then
        let isByRefOfSpanLike = isSpanLikeTy cenv.g m (destByrefTy cenv.g v.Type)
        
        if isByRefOfSpanLike then
            if HasLimitFlag LimitFlags.ByRefOfStackReferringSpanLike limit then
                { limit with flags = LimitFlags.ByRefOfStackReferringSpanLike }
            else
                { limit with flags = LimitFlags.ByRefOfSpanLike }
        else
            { limit with flags = LimitFlags.ByRef }

    else
        { limit with flags = LimitFlags.None }

/// Get the limit of the val by reference.
let GetLimitValByRef cenv env m v =
    let limit = GetLimitVal cenv env m v

    let scope =
        // Getting the address of an argument will always be a scope of 1.
        if IsValArgument env v then 1
        else limit.scope

    let flags =
        if HasLimitFlag LimitFlags.StackReferringSpanLike limit then
            LimitFlags.ByRefOfStackReferringSpanLike
        elif HasLimitFlag LimitFlags.SpanLike limit then
            LimitFlags.ByRefOfSpanLike
        else
            LimitFlags.ByRef

    { scope = scope; flags = flags }

let LimitVal cenv (v:Val) limit = 
    cenv.limitVals.[v.Stamp] <- limit

let BindVal cenv env (v:Val) = 
    //printfn "binding %s..." v.DisplayName
    let alreadyDone = cenv.boundVals.ContainsKey v.Stamp
    cenv.boundVals.[v.Stamp] <- 1
    if not env.external &&
       not alreadyDone &&
       cenv.reportErrors && 
       not v.HasBeenReferenced && 
       not v.IsCompiledAsTopLevel && 
       not (v.DisplayName.StartsWithOrdinal("_")) && 
       not v.IsCompilerGenerated then 

        match v.BaseOrThisInfo with 
        | ValBaseOrThisInfo.CtorThisVal ->
            warning (Error(FSComp.SR.chkUnusedThisVariable v.DisplayName, v.Range))
        | _ -> 
            warning (Error(FSComp.SR.chkUnusedValue v.DisplayName, v.Range))

let BindVals cenv env vs = List.iter (BindVal cenv env) vs

//--------------------------------------------------------------------------
// approx walk of type
//--------------------------------------------------------------------------

let rec CheckTypeDeep (cenv: cenv) ((visitTy, visitTyconRefOpt, visitAppTyOpt, visitTraitSolutionOpt, visitTyparOpt) as f) g env isInner ty =
    // We iterate the _solved_ constraints as well, to pick up any record of trait constraint solutions
    // This means we walk _all_ the constraints _everywhere_ in a type, including
    // those attached to _solved_ type variables. This is used by PostTypeCheckSemanticChecks to detect uses of
    // values as solutions to trait constraints and determine if inference has caused the value to escape its scope.
    // The only record of these solutions is in the _solved_ constraints of types.
    // In an ideal world we would, instead, record the solutions to these constraints as "witness variables" in expressions, 
    // rather than solely in types. 
    match ty with 
    | TType_var tp  when tp.Solution.IsSome  -> 
        tp.Constraints |> List.iter (fun cx -> 
            match cx with 
            | TyparConstraint.MayResolveMember((TTrait(_, _, _, _, _, soln)), _) -> 
                 match visitTraitSolutionOpt, !soln with 
                 | Some visitTraitSolution, Some sln -> visitTraitSolution sln
                 | _ -> ()
            | _ -> ())
    | _ -> ()
    
    let ty = stripTyparEqns ty 
    visitTy ty

    match ty with
    | TType_forall (tps, body) -> 
        let env = BindTypars g env tps
        CheckTypeDeep cenv f g env isInner body           
        tps |> List.iter (fun tp -> tp.Constraints |> List.iter (CheckTypeConstraintDeep cenv f g env))

    | TType_measure _          -> ()
    | TType_app (tcref, tinst) -> 
        match visitTyconRefOpt with 
        | Some visitTyconRef -> visitTyconRef isInner tcref 
        | None -> ()

        // If it's a 'byref<'T>', don't check 'T as an inner. This allows byref<Span<'T>>.
        // 'byref<byref<'T>>' is invalid and gets checked in visitAppTy.
        if isByrefTyconRef g tcref then
            CheckTypesDeepNoInner cenv f g env tinst
        else
            CheckTypesDeep cenv f g env tinst

        match visitAppTyOpt with 
        | Some visitAppTy -> visitAppTy (tcref, tinst)
        | None -> ()
    | TType_anon (anonInfo, tys) -> 
        if not (cenv.anonRecdTypes.ContainsKey anonInfo.Stamp) then 
             cenv.anonRecdTypes <- cenv.anonRecdTypes.Add(anonInfo.Stamp, anonInfo)
        CheckTypesDeep cenv f g env tys

    | TType_ucase (_, tinst) -> CheckTypesDeep cenv f g env tinst
    | TType_tuple (_, tys) -> CheckTypesDeep cenv f g env tys
    | TType_fun (s, t) -> CheckTypeDeep cenv f g env true s; CheckTypeDeep cenv f g env true t
    | TType_var tp -> 
          if not tp.IsSolved then 
              match visitTyparOpt with 
              | None -> ()
              | Some visitTyar -> 
                    visitTyar (env, tp)

and CheckTypesDeep cenv f g env tys = 
    tys |> List.iter (CheckTypeDeep cenv f g env true)

and CheckTypesDeepNoInner cenv f g env tys = 
    tys |> List.iter (CheckTypeDeep cenv f g env false)

and CheckTypeConstraintDeep cenv f g env x =
     match x with 
     | TyparConstraint.CoercesTo(ty, _) -> CheckTypeDeep cenv f g env true ty
     | TyparConstraint.MayResolveMember(traitInfo, _) -> CheckTraitInfoDeep cenv f g env traitInfo
     | TyparConstraint.DefaultsTo(_, ty, _) -> CheckTypeDeep cenv f g env true ty
     | TyparConstraint.SimpleChoice(tys, _) -> CheckTypesDeep cenv f g env tys
     | TyparConstraint.IsEnum(uty, _) -> CheckTypeDeep cenv f g env true uty
     | TyparConstraint.IsDelegate(aty, bty, _) -> CheckTypeDeep cenv f g env true aty; CheckTypeDeep cenv f g env true bty
     | TyparConstraint.SupportsComparison _ 
     | TyparConstraint.SupportsEquality _ 
     | TyparConstraint.SupportsNull _ 
     | TyparConstraint.IsNonNullableStruct _ 
     | TyparConstraint.IsUnmanaged _
     | TyparConstraint.IsReferenceType _ 
     | TyparConstraint.RequiresDefaultConstructor _ -> ()

and CheckTraitInfoDeep cenv ((_, _, _, visitTraitSolutionOpt, _) as f) g env (TTrait(tys, _, _, argtys, rty, soln))  = 
    CheckTypesDeep cenv f g env tys 
    CheckTypesDeep cenv f g env argtys 
    Option.iter (CheckTypeDeep cenv f g env true ) rty
    match visitTraitSolutionOpt, !soln with 
    | Some visitTraitSolution, Some sln -> visitTraitSolution sln
    | _ -> ()

/// Check for byref-like types
let CheckForByrefLikeType cenv env m ty check = 
    CheckTypeDeep cenv (ignore, Some (fun _deep tcref -> if isByrefLikeTyconRef cenv.g m tcref then check()),  None, None, None) cenv.g env false ty

/// Check for byref types
let CheckForByrefType cenv env ty check = 
    CheckTypeDeep cenv (ignore, Some (fun _deep tcref -> if isByrefTyconRef cenv.g tcref then check()),  None, None, None) cenv.g env false ty

/// check captures under lambdas
///
/// This is the definition of what can/can't be free in a lambda expression. This is checked at lambdas OR TBind(v, e) nodes OR TObjExprMethod nodes. 
/// For TBind(v, e) nodes we may know an 'arity' which gives as a larger set of legitimate syntactic arguments for a lambda. 
/// For TObjExprMethod(v, e) nodes we always know the legitimate syntactic arguments. 
let CheckEscapes cenv allowProtected m syntacticArgs body = (* m is a range suited to error reporting *)
    if cenv.reportErrors then 
        let cantBeFree (v: Val) = 
           // If v is a syntactic argument, then it can be free since it was passed in. 
           // The following can not be free: 
           //   a) BaseVal can never escape. 
           //   b) Byref typed values can never escape. 
           // Note that: Local mutables can be free, as they will be boxed later.

           // These checks must correspond to the tests governing the error messages below. 
           ((v.BaseOrThisInfo = BaseVal) || (isByrefLikeTy cenv.g m v.Type)) &&
           not (ListSet.contains valEq v syntacticArgs)

        let frees = freeInExpr CollectLocals body
        let fvs   = frees.FreeLocals 

        if not allowProtected && frees.UsesMethodLocalConstructs  then
            errorR(Error(FSComp.SR.chkProtectedOrBaseCalled(), m))
        elif Zset.exists cantBeFree fvs then 
            let v =  List.find cantBeFree (Zset.elements fvs) 

            // byref error before mutable error (byrefs are mutable...). 
            if (isByrefLikeTy cenv.g m v.Type) then
                // Inner functions are not guaranteed to compile to method with a predictable arity (number of arguments). 
                // As such, partial applications involving byref arguments could lead to closures containing byrefs. 
                // For safety, such functions are assumed to have no known arity, and so can not accept byrefs. 
                errorR(Error(FSComp.SR.chkByrefUsedInInvalidWay(v.DisplayName), m))

            elif v.BaseOrThisInfo = BaseVal then
                errorR(Error(FSComp.SR.chkBaseUsedInInvalidWay(), m))

            else
                (* Should be dead code, unless governing tests change *)
                errorR(InternalError(FSComp.SR.chkVariableUsedInInvalidWay(v.DisplayName), m))
        Some frees
    else
        None


/// Check type access
let AccessInternalsVisibleToAsInternal thisCompPath internalsVisibleToPaths access =
    // Each internalsVisibleToPath is a compPath for the internals of some assembly.
    // Replace those by the compPath for the internals of this assembly.
    // This makes those internals visible here, but still internal. Bug://3737
    (access, internalsVisibleToPaths) ||> List.fold (fun access internalsVisibleToPath -> 
        accessSubstPaths (thisCompPath, internalsVisibleToPath) access)
    

let CheckTypeForAccess (cenv:cenv) env objName valAcc m ty =
    if cenv.reportErrors then 

        let visitType ty =         
            // We deliberately only check the fully stripped type for accessibility, 
            // because references to private type abbreviations are permitted
            match tryDestAppTy cenv.g ty with 
            | ValueNone -> ()
            | ValueSome tcref ->
                let thisCompPath = compPathOfCcu cenv.viewCcu
                let tyconAcc = tcref.Accessibility |> AccessInternalsVisibleToAsInternal thisCompPath cenv.internalsVisibleToPaths
                if isLessAccessible tyconAcc valAcc then
                    errorR(Error(FSComp.SR.chkTypeLessAccessibleThanType(tcref.DisplayName, (objName())), m))

        CheckTypeDeep cenv (visitType, None, None, None, None) cenv.g env false ty

let WarnOnWrongTypeForAccess (cenv:cenv) env objName valAcc m ty =
    if cenv.reportErrors then 

        let visitType ty =         
            // We deliberately only check the fully stripped type for accessibility, 
            // because references to private type abbreviations are permitted
            match tryDestAppTy cenv.g ty with 
            | ValueNone -> ()
            | ValueSome tcref ->
                let thisCompPath = compPathOfCcu cenv.viewCcu
                let tyconAcc = tcref.Accessibility |> AccessInternalsVisibleToAsInternal thisCompPath cenv.internalsVisibleToPaths
                if isLessAccessible tyconAcc valAcc then
                    let errorText = FSComp.SR.chkTypeLessAccessibleThanType(tcref.DisplayName, (objName())) |> snd
                    let warningText = errorText + System.Environment.NewLine + FSComp.SR.tcTypeAbbreviationsCheckedAtCompileTime()
                    warning(AttributeChecking.ObsoleteWarning(warningText, m))

        CheckTypeDeep cenv (visitType, None, None, None, None) cenv.g env false ty 

/// Indicates whether a byref or byref-like type is permitted at a particular location
[<RequireQualifiedAccess>]
type PermitByRefType = 
    /// Don't permit any byref or byref-like types
    | None

    /// Don't permit any byref or byref-like types on inner types.
    | NoInnerByRefLike

    /// Permit only a Span or IsByRefLike type
    | SpanLike

    /// Permit all byref and byref-like types
    | All

    
/// Indicates whether an address-of operation is permitted at a particular location
[<RequireQualifiedAccess>]
type PermitByRefExpr = 
    /// Permit a tuple of arguments where elements can be byrefs
    | YesTupleOfArgs of int 

    /// Context allows for byref typed expr. 
    | Yes

    /// Context allows for byref typed expr, but the byref must be returnable
    | YesReturnable

    /// Context allows for byref typed expr, but the byref must be returnable and a non-local
    | YesReturnableNonLocal

    /// General (address-of expr and byref values not allowed) 
    | No            

    member context.Disallow = 
        match context with 
        | PermitByRefExpr.Yes 
        | PermitByRefExpr.YesReturnable 
        | PermitByRefExpr.YesReturnableNonLocal -> false 
        | _ -> true

    member context.PermitOnlyReturnable = 
        match context with 
        | PermitByRefExpr.YesReturnable 
        | PermitByRefExpr.YesReturnableNonLocal -> true
        | _ -> false

    member context.PermitOnlyReturnableNonLocal =
        match context with
        | PermitByRefExpr.YesReturnableNonLocal -> true
        | _ -> false

let inline IsLimitEscapingScope env (context: PermitByRefExpr) limit =
    (limit.scope >= env.returnScope || (limit.IsLocal && context.PermitOnlyReturnableNonLocal))

let mkArgsPermit n = 
    if n=1 then PermitByRefExpr.Yes
    else PermitByRefExpr.YesTupleOfArgs n

/// Work out what byref-values are allowed at input positions to named F# functions or members
let mkArgsForAppliedVal isBaseCall (vref:ValRef) argsl = 
    match vref.ValReprInfo with
    | Some topValInfo -> 
        let argArities = topValInfo.AritiesOfArgs
        let argArities = if isBaseCall && argArities.Length >= 1 then List.tail argArities else argArities
        // Check for partial applications: arguments to partial applciations don't get to use byrefs
        if List.length argsl >= argArities.Length then 
            List.map mkArgsPermit argArities
        else
            []
    | None -> []  

/// Work out what byref-values are allowed at input positions to functions
let rec mkArgsForAppliedExpr isBaseCall argsl x =
    match stripExpr x with 
    // recognise val 
    | Expr.Val (vref, _, _)         -> mkArgsForAppliedVal isBaseCall vref argsl
    // step through instantiations 
    | Expr.App(f, _fty, _tyargs, [], _) -> mkArgsForAppliedExpr isBaseCall argsl f        
    // step through subsumption coercions 
    | Expr.Op(TOp.Coerce, _, [f], _) -> mkArgsForAppliedExpr isBaseCall argsl f        
    | _  -> []

/// Check types occurring in the TAST.
let CheckTypeAux permitByRefLike (cenv:cenv) env m ty onInnerByrefError =
    if cenv.reportErrors then 
        let visitTyar (env, tp) = 
          if not (env.boundTypars.ContainsKey tp) then 
             if tp.IsCompilerGenerated then 
               errorR (Error(FSComp.SR.checkNotSufficientlyGenericBecauseOfScopeAnon(), m))
             else
               errorR (Error(FSComp.SR.checkNotSufficientlyGenericBecauseOfScope(tp.DisplayName), m))

        let visitTyconRef isInner tcref =
        
            let isInnerByRefLike = isInner && isByrefLikeTyconRef cenv.g m tcref

            match permitByRefLike with
            | PermitByRefType.None when isByrefLikeTyconRef cenv.g m tcref ->
                errorR(Error(FSComp.SR.chkErrorUseOfByref(), m))
            | PermitByRefType.NoInnerByRefLike when isInnerByRefLike ->
                onInnerByrefError ()
            | PermitByRefType.SpanLike when isByrefTyconRef cenv.g tcref || isInnerByRefLike ->
                onInnerByrefError ()
            | _ -> ()

            if tyconRefEq cenv.g cenv.g.system_Void_tcref tcref then 
                errorR(Error(FSComp.SR.chkSystemVoidOnlyInTypeof(), m))

        // check if T contains byref types in case of byref<T>
        let visitAppTy (tcref, tinst) = 
            if isByrefLikeTyconRef cenv.g m tcref then
                let visitType ty0 =
                    match tryDestAppTy cenv.g ty0 with
                    | ValueNone -> ()
                    | ValueSome tcref2 ->  
                        if isByrefTyconRef cenv.g tcref2 then 
                            errorR(Error(FSComp.SR.chkNoByrefsOfByrefs(NicePrint.minimalStringOfType cenv.denv ty), m)) 
                CheckTypesDeep cenv (visitType, None, None, None, None) cenv.g env tinst

        let visitTraitSolution info = 
            match info with 
            | FSMethSln(_, vref, _) -> 
               //printfn "considering %s..." vref.DisplayName
               if valRefInThisAssembly cenv.g.compilingFslib vref && not (cenv.boundVals.ContainsKey(vref.Stamp)) then 
                   //printfn "recording %s..." vref.DisplayName
                   cenv.potentialUnboundUsesOfVals <- cenv.potentialUnboundUsesOfVals.Add(vref.Stamp, m)
            | _ -> ()

        CheckTypeDeep cenv (ignore, Some visitTyconRef, Some visitAppTy, Some visitTraitSolution, Some visitTyar) cenv.g env false ty

let CheckType permitByRefLike cenv env m ty =
    CheckTypeAux permitByRefLike cenv env m ty (fun () -> errorR(Error(FSComp.SR.chkErrorUseOfByref(), m)))

/// Check types occurring in TAST (like CheckType) and additionally reject any byrefs.
/// The additional byref checks are to catch "byref instantiations" - one place were byref are not permitted.  
let CheckTypeNoByrefs (cenv:cenv) env m ty = CheckType PermitByRefType.None cenv env m ty

/// Check types occurring in TAST but allow a Span or similar
let CheckTypePermitSpanLike (cenv:cenv) env m ty = CheckType PermitByRefType.SpanLike cenv env m ty

/// Check types occurring in TAST but allow all byrefs.  Only used on internally-generated types
let CheckTypePermitAllByrefs (cenv:cenv) env m ty = CheckType PermitByRefType.All cenv env m ty

/// Check types ocurring in TAST but disallow inner types to be byref or byref-like types.
let CheckTypeNoInnerByrefs cenv env m ty = CheckType PermitByRefType.NoInnerByRefLike cenv env m ty

let CheckTypeInstNoByrefs cenv env m tyargs =
    tyargs |> List.iter (CheckTypeNoByrefs cenv env m)

let CheckTypeInstPermitAllByrefs cenv env m tyargs =
    tyargs |> List.iter (CheckTypePermitAllByrefs cenv env m)

let CheckTypeInstNoInnerByrefs cenv env m tyargs =
    tyargs |> List.iter (CheckTypeNoInnerByrefs cenv env m)

/// Applied functions get wrapped in coerce nodes for subsumption coercions
let (|OptionalCoerce|) = function 
    | Expr.Op(TOp.Coerce _, _, [Expr.App(f, _, _, [], _)], _) -> f 
    | x -> x

/// Check an expression doesn't contain a 'reraise'
let CheckNoReraise cenv freesOpt (body:Expr) = 
    if cenv.reportErrors then
        // Avoid recomputing the free variables 
        let fvs = match freesOpt with None -> freeInExpr CollectLocals body | Some fvs -> fvs
        if fvs.UsesUnboundRethrow then
            errorR(Error(FSComp.SR.chkErrorContainsCallToRethrow(), body.Range))

/// Check if a function is a quotation splice operator
let isSpliceOperator g v = valRefEq g v g.splice_expr_vref || valRefEq g v g.splice_raw_expr_vref 

/// Check conditions associated with implementing multiple instantiations of a generic interface
let CheckMultipleInterfaceInstantiations cenv interfaces m = 
    let keyf ty = assert isAppTy cenv.g ty; (tcrefOfAppTy cenv.g ty).Stamp
    let table = interfaces |> MultiMap.initBy keyf
    let firstInterfaceWithMultipleGenericInstantiations = 
        interfaces |> List.tryPick (fun typ1 -> 
            table |> MultiMap.find (keyf typ1) |> List.tryPick (fun typ2 -> 
                   if // same nominal type
                       tyconRefEq cenv.g (tcrefOfAppTy cenv.g typ1) (tcrefOfAppTy cenv.g typ2) &&
                       // different instantiations
                       not (typeEquivAux EraseNone cenv.g typ1 typ2) 
                    then Some (typ1, typ2)
                    else None))
    match firstInterfaceWithMultipleGenericInstantiations with 
    | None -> ()
    | Some (typ1, typ2) -> 
         errorR(Error(FSComp.SR.chkMultipleGenericInterfaceInstantiations((NicePrint.minimalStringOfType cenv.denv typ1), (NicePrint.minimalStringOfType cenv.denv typ2)), m))

/// Check an expression, where the expression is in a position where byrefs can be generated
let rec CheckExprNoByrefs cenv env expr =
    CheckExpr cenv env expr PermitByRefExpr.No |> ignore

/// Check a value
and CheckValRef (cenv:cenv) (env:env) v m (context: PermitByRefExpr) = 

    if cenv.reportErrors then 
        if isSpliceOperator cenv.g v && not env.quote then errorR(Error(FSComp.SR.chkSplicingOnlyInQuotations(), m))
        if isSpliceOperator cenv.g v then errorR(Error(FSComp.SR.chkNoFirstClassSplicing(), m))
        if valRefEq cenv.g v cenv.g.addrof_vref  then errorR(Error(FSComp.SR.chkNoFirstClassAddressOf(), m))
        if valRefEq cenv.g v cenv.g.reraise_vref then errorR(Error(FSComp.SR.chkNoFirstClassRethrow(), m))
<<<<<<< HEAD

        // ByRefLike-typed values can only occur in permitting contexts 
        if context.Disallow && isByrefLikeTy cenv.g m v.Type then 
=======
        if valRefEq cenv.g v cenv.g.nameof_vref then errorR(Error(FSComp.SR.chkNoFirstClassNameOf(), m))
        if noByrefs context && isByrefLikeTy cenv.g v.Type then 
            // byref typed val can only occur in permitting contexts 
>>>>>>> f2ae00f8
            errorR(Error(FSComp.SR.chkNoByrefAtThisPoint(v.DisplayName), m))

    if env.isInAppExpr then
        CheckTypePermitAllByrefs cenv env m v.Type // we do checks for byrefs elsewhere
    else
        CheckTypeNoInnerByrefs cenv env m v.Type

/// Check a use of a value
and CheckValUse (cenv: cenv) (env: env) (vref: ValRef, vFlags, m) (context: PermitByRefExpr) = 
        
    let g = cenv.g

    let limit = GetLimitVal cenv env m vref.Deref

    if cenv.reportErrors then 

        if vref.BaseOrThisInfo = BaseVal then 
            errorR(Error(FSComp.SR.chkLimitationsOfBaseKeyword(), m))

        let isCallOfConstructorOfAbstractType = 
            (match vFlags with NormalValUse -> true | _ -> false) && 
            vref.IsConstructor && 
            (match vref.DeclaringEntity with Parent tcref -> isAbstractTycon tcref.Deref | _ -> false)

        if isCallOfConstructorOfAbstractType then 
            errorR(Error(FSComp.SR.tcAbstractTypeCannotBeInstantiated(), m))

        // This is used to handle this case:
        //     let x = 1
        //     let y = &x
        //     &y
        let isReturnExprBuiltUsingStackReferringByRefLike = 
            context.PermitOnlyReturnable &&
            ((HasLimitFlag LimitFlags.ByRef limit && IsLimitEscapingScope env context limit) ||
             HasLimitFlag LimitFlags.StackReferringSpanLike limit)

        if isReturnExprBuiltUsingStackReferringByRefLike then
            let isSpanLike = isSpanLikeTy g m vref.Type
            let isCompGen = vref.IsCompilerGenerated
            match isSpanLike, isCompGen with
            | true, true -> errorR(Error(FSComp.SR.chkNoSpanLikeValueFromExpression(), m))
            | true, false -> errorR(Error(FSComp.SR.chkNoSpanLikeVariable(vref.DisplayName), m))
            | false, true -> errorR(Error(FSComp.SR.chkNoByrefAddressOfValueFromExpression(), m))
            | false, false -> errorR(Error(FSComp.SR.chkNoByrefAddressOfLocal(vref.DisplayName), m))
          
        let isReturnOfStructThis = 
            context.PermitOnlyReturnable && 
            isByrefTy g vref.Type &&
            (vref.BaseOrThisInfo = MemberThisVal)

        if isReturnOfStructThis then
            errorR(Error(FSComp.SR.chkStructsMayNotReturnAddressesOfContents(), m))

    CheckValRef cenv env vref m context

    limit
    
/// Check an expression, given information about the position of the expression
and CheckForOverAppliedExceptionRaisingPrimitive (cenv:cenv) expr =    
    let g = cenv.g
    let expr = stripExpr expr

    // Some things are more easily checked prior to NormalizeAndAdjustPossibleSubsumptionExprs
    match expr with
    | Expr.App(f, _fty, _tyargs, argsl, _m) ->

        if cenv.reportErrors then

            // Special diagnostics for `raise`, `failwith`, `failwithf`, `nullArg`, `invalidOp` library intrinsics commonly used to raise exceptions
            // to warn on over-application.
            match f with
            | OptionalCoerce(Expr.Val(v, _, funcRange)) 
                when (valRefEq g v g.raise_vref || valRefEq g v g.failwith_vref || valRefEq g v g.null_arg_vref || valRefEq g v g.invalid_op_vref) ->
                match argsl with
                | [] | [_] -> ()
                | _ :: _ :: _ ->
                    warning(Error(FSComp.SR.checkRaiseFamilyFunctionArgumentCount(v.DisplayName, 1, argsl.Length), funcRange)) 

            | OptionalCoerce(Expr.Val(v, _, funcRange)) when valRefEq g v g.invalid_arg_vref ->
                match argsl with
                | [] | [_] | [_; _] -> ()
                | _ :: _ :: _ :: _ ->
                    warning(Error(FSComp.SR.checkRaiseFamilyFunctionArgumentCount(v.DisplayName, 2, argsl.Length), funcRange))

            | OptionalCoerce(Expr.Val(failwithfFunc, _, funcRange)) when valRefEq g failwithfFunc g.failwithf_vref  ->
                match argsl with
                | Expr.App (Expr.Val(newFormat, _, _), _, [_; typB; typC; _; _], [Expr.Const(Const.String formatString, formatRange, _)], _) :: xs when valRefEq g newFormat g.new_format_vref ->
                    match CheckFormatStrings.TryCountFormatStringArguments formatRange g formatString typB typC with
                    | Some n ->
                        let expected = n + 1
                        let actual = List.length xs + 1
                        if expected < actual then
                            warning(Error(FSComp.SR.checkRaiseFamilyFunctionArgumentCount(failwithfFunc.DisplayName, expected, actual), funcRange))
                    | None -> ()
                | _ -> ()
            | _ -> ()
        | _ -> ()

and CheckCallLimitArgs cenv env m returnTy limitArgs (context: PermitByRefExpr) =
    let isReturnByref = isByrefTy cenv.g returnTy
    let isReturnSpanLike = isSpanLikeTy cenv.g m returnTy

    // If return is a byref, and being used as a return, then a single argument cannot be a local-byref or a stack referring span-like.
    let isReturnLimitedByRef = 
        isReturnByref && 
        (HasLimitFlag LimitFlags.ByRef limitArgs || 
         HasLimitFlag LimitFlags.StackReferringSpanLike limitArgs)

    // If return is a byref, and being used as a return, then a single argument cannot be a stack referring span-like or a local-byref of a stack referring span-like.
    let isReturnLimitedSpanLike = 
        isReturnSpanLike && 
        (HasLimitFlag LimitFlags.StackReferringSpanLike limitArgs ||
         HasLimitFlag LimitFlags.ByRefOfStackReferringSpanLike limitArgs)

    if cenv.reportErrors then
        if context.PermitOnlyReturnable && ((isReturnLimitedByRef && IsLimitEscapingScope env context limitArgs) || isReturnLimitedSpanLike) then
            if isReturnLimitedSpanLike then
                errorR(Error(FSComp.SR.chkNoSpanLikeValueFromExpression(), m))
            else
                errorR(Error(FSComp.SR.chkNoByrefAddressOfValueFromExpression(), m))

        // You cannot call a function that takes a byref of a span-like (not stack referring) and 
        //     either a stack referring spanlike or a local-byref of a stack referring span-like.
        let isCallLimited =  
            HasLimitFlag LimitFlags.ByRefOfSpanLike limitArgs && 
            (HasLimitFlag LimitFlags.StackReferringSpanLike limitArgs || 
             HasLimitFlag LimitFlags.ByRefOfStackReferringSpanLike limitArgs)

        if isCallLimited then
            errorR(Error(FSComp.SR.chkNoByrefLikeFunctionCall(), m))

    if isReturnLimitedByRef then
        if isSpanLikeTy cenv.g m (destByrefTy cenv.g returnTy) then
            let isStackReferring =
                HasLimitFlag LimitFlags.StackReferringSpanLike limitArgs ||
                HasLimitFlag LimitFlags.ByRefOfStackReferringSpanLike limitArgs
            if isStackReferring then
                { limitArgs with flags = LimitFlags.ByRefOfStackReferringSpanLike }
            else
                { limitArgs with flags = LimitFlags.ByRefOfSpanLike }
        else
            { limitArgs with flags = LimitFlags.ByRef }

    elif isReturnLimitedSpanLike then
        { scope = 1; flags = LimitFlags.StackReferringSpanLike }

    elif isReturnByref then
        if isSpanLikeTy cenv.g m (destByrefTy cenv.g returnTy) then
            { limitArgs with flags = LimitFlags.ByRefOfSpanLike }
        else
            { limitArgs with flags = LimitFlags.ByRef }

    elif isReturnSpanLike then
        { scope = 1; flags = LimitFlags.SpanLike }

    else
        { scope = 1; flags = LimitFlags.None }

/// Check call arguments, including the return argument.
and CheckCall cenv env m returnTy args contexts context =
    let limitArgs = CheckExprs cenv env args contexts
    CheckCallLimitArgs cenv env m returnTy limitArgs context

/// Check call arguments, including the return argument. The receiver argument is handled differently.
and CheckCallWithReceiver cenv env m returnTy args contexts context =
    match args with
    | [] -> failwith "CheckCallWithReceiver: Argument list is empty."
    | receiverArg :: args ->

        let receiverContext, contexts =
            match contexts with
            | [] -> PermitByRefExpr.No, []
            | context :: contexts -> context, contexts

        let receiverLimit = CheckExpr cenv env receiverArg receiverContext
        let limitArgs = 
            let limitArgs = CheckExprs cenv env args contexts
            // We do not include the receiver's limit in the limit args unless the receiver is a stack referring span-like.
            if HasLimitFlag LimitFlags.ByRefOfStackReferringSpanLike receiverLimit then
                // Scope is 1 to ensure any by-refs returned can only be prevented for out of scope of the function/method, not visibility.
                CombineTwoLimits limitArgs { receiverLimit with scope = 1 }
            else
                limitArgs
        CheckCallLimitArgs cenv env m returnTy limitArgs context

and CheckExprLinear (cenv:cenv) (env:env) expr (context:PermitByRefExpr) (contf : Limit -> Limit) =    
    match expr with
    | Expr.Sequential (e1, e2, NormalSeq, _, _) -> 
        CheckExprNoByrefs cenv env e1
        // tailcall
        CheckExprLinear cenv env e2 context contf

    | Expr.Let ((TBind(v, _bindRhs, _) as bind), body, _, _) ->
        let isByRef = isByrefTy cenv.g v.Type

        let bindingContext =
            if isByRef then
                PermitByRefExpr.YesReturnable
            else
                PermitByRefExpr.Yes

        let limit = CheckBinding cenv { env with returnScope = env.returnScope + 1 } false bindingContext bind  
        BindVal cenv env v
        LimitVal cenv v { limit with scope = if isByRef then limit.scope else env.returnScope }
        // tailcall
        CheckExprLinear cenv env body context contf 

    | LinearOpExpr (_op, tyargs, argsHead, argLast, m) ->
        CheckTypeInstNoByrefs cenv env m tyargs
        argsHead |> List.iter (CheckExprNoByrefs cenv env) 
        // tailcall
        CheckExprLinear cenv env argLast PermitByRefExpr.No (fun _ -> contf NoLimit)

    | LinearMatchExpr (_spMatch, _exprm, dtree, tg1, e2, _spTarget2, m, ty) ->
        CheckTypeNoInnerByrefs cenv env m ty 
        CheckDecisionTree cenv env dtree
        let lim1 = CheckDecisionTreeTarget cenv env context tg1
        // tailcall
        CheckExprLinear cenv env e2 context (fun lim2 -> contf (CombineLimits [ lim1; lim2 ]))

    | _ -> 
        // not a linear expression
        contf (CheckExpr cenv env expr context)

/// Check an expression, given information about the position of the expression
and CheckExpr (cenv:cenv) (env:env) origExpr (context:PermitByRefExpr) : Limit =    
    let g = cenv.g

    let origExpr = stripExpr origExpr

    // CheckForOverAppliedExceptionRaisingPrimitive is more easily checked prior to NormalizeAndAdjustPossibleSubsumptionExprs
    CheckForOverAppliedExceptionRaisingPrimitive cenv origExpr
    let expr = NormalizeAndAdjustPossibleSubsumptionExprs g origExpr
    let expr = stripExpr expr

    match expr with
    | LinearOpExpr _ 
    | LinearMatchExpr _ 
    | Expr.Let _ 
    | Expr.Sequential (_, _, NormalSeq, _, _) -> 
        CheckExprLinear cenv env expr context id

    | Expr.Sequential (e1,e2,ThenDoSeq,_,_) -> 
        CheckExprNoByrefs cenv env e1
        CheckExprNoByrefs cenv {env with ctorLimitedZone=false} e2
        NoLimit

    | Expr.Const (_, m, ty) -> 
        CheckTypeNoInnerByrefs cenv env m ty 
        NoLimit
            
    | Expr.Val (vref, vFlags, m) -> 
        CheckValUse cenv env (vref, vFlags, m) context
          
    | Expr.Quote(ast, savedConv, _isFromQueryExpression, m, ty) -> 
        CheckExprNoByrefs cenv {env with quote=true} ast
        if cenv.reportErrors then 
            cenv.usesQuotations <- true

            // Translate to quotation data
            try 
                let qscope = QuotationTranslator.QuotationGenerationScope.Create (g, cenv.amap, cenv.viewCcu, QuotationTranslator.IsReflectedDefinition.No) 
                let qdata = QuotationTranslator.ConvExprPublic qscope QuotationTranslator.QuotationTranslationEnv.Empty ast  
                let typeDefs, spliceTypes, spliceExprs = qscope.Close()
                match savedConv.Value with 
                | None -> savedConv:= Some (typeDefs, List.map fst spliceTypes, List.map fst spliceExprs, qdata)
                | Some _ -> ()
            with QuotationTranslator.InvalidQuotedTerm e -> 
                errorRecovery e m
                
        CheckTypeNoByrefs cenv env m ty
        NoLimit

    | Expr.Obj (_, ty, basev, superInitCall, overrides, iimpls, m) -> 
        CheckExprNoByrefs cenv env superInitCall
        CheckMethods cenv env basev overrides 
        CheckInterfaceImpls cenv env basev iimpls
        CheckTypeNoByrefs cenv env m ty

        let interfaces = 
            [ if isInterfaceTy g ty then 
                  yield! AllSuperTypesOfType g cenv.amap m AllowMultiIntfInstantiations.Yes ty
              for (ty, _) in iimpls do
                  yield! AllSuperTypesOfType g cenv.amap m AllowMultiIntfInstantiations.Yes ty  ]
            |> List.filter (isInterfaceTy g)

        CheckMultipleInterfaceInstantiations cenv interfaces m
        NoLimit

    // Allow base calls to F# methods
    | Expr.App((InnerExprPat(ExprValWithPossibleTypeInst(v, vFlags, _, _)  as f)), _fty, tyargs, (Expr.Val(baseVal, _, _) :: rest), m) 
          when ((match vFlags with VSlotDirectCall -> true | _ -> false) && 
                baseVal.BaseOrThisInfo = BaseVal) ->

        let memberInfo = Option.get v.MemberInfo
        if memberInfo.MemberFlags.IsDispatchSlot then
            errorR(Error(FSComp.SR.tcCannotCallAbstractBaseMember(v.DisplayName), m))
            NoLimit
        else         
            let env = { env with isInAppExpr = true }
            let returnTy = tyOfExpr g expr

            CheckValRef cenv env v m PermitByRefExpr.No
            CheckValRef cenv env baseVal m PermitByRefExpr.No
            CheckTypeInstNoByrefs cenv env m tyargs
            CheckTypeNoInnerByrefs cenv env m returnTy
            CheckExprs cenv env rest (mkArgsForAppliedExpr true rest f)

    // Allow base calls to IL methods
    | Expr.Op (TOp.ILCall (virt, _, _, _, _, _, _, mref, enclTypeArgs, methTypeArgs, tys), tyargs, (Expr.Val(baseVal, _, _)::rest), m) 
          when not virt && baseVal.BaseOrThisInfo = BaseVal ->
        
        // Disallow calls to abstract base methods on IL types. 
        match tryDestAppTy g baseVal.Type with
        | ValueSome tcref when tcref.IsILTycon ->
            try
                // This is awkward - we have to explicitly re-resolve back to the IL metadata to determine if the method is abstract.
                // We believe this may be fragile in some situations, since we are using the Abstract IL code to compare
                // type equality, and it would be much better to remove any F# dependency on that implementation of IL type
                // equality. It would be better to make this check in tc.fs when we have the Abstract IL metadata for the method to hand.
                let mdef = resolveILMethodRef tcref.ILTyconRawMetadata mref
                if mdef.IsAbstract then
                    errorR(Error(FSComp.SR.tcCannotCallAbstractBaseMember(mdef.Name), m))
            with _ -> () // defensive coding
        | _ -> ()

        CheckTypeInstNoByrefs cenv env m tyargs
        CheckTypeInstNoByrefs cenv env m enclTypeArgs
        CheckTypeInstNoByrefs cenv env m methTypeArgs
        CheckTypeInstNoByrefs cenv env m tys
        CheckValRef cenv env baseVal m PermitByRefExpr.No
        CheckExprsPermitByRefLike cenv env rest

    | Expr.Op (c, tyargs, args, m) ->
        CheckExprOp cenv env (c, tyargs, args, m) context expr

    // Allow 'typeof<System.Void>' calls as a special case, the only accepted use of System.Void! 
    | TypeOfExpr g ty when isVoidTy g ty ->
        NoLimit

    // Allow 'typedefof<System.Void>' calls as a special case, the only accepted use of System.Void! 
    | TypeDefOfExpr g ty when isVoidTy g ty ->
        NoLimit

    // Allow '%expr' in quotations
    | Expr.App(Expr.Val(vref, _, _), _, tinst, [arg], m) when isSpliceOperator g vref && env.quote ->
          CheckTypeInstNoInnerByrefs cenv env m tinst // it's the splice operator, a byref instantiation is allowed
          CheckExprNoByrefs cenv env arg
          NoLimit

    // Check an application
    | Expr.App(f, _fty, tyargs, argsl, m) ->
        let returnTy = tyOfExpr g expr

        // This is to handle recursive cases. Don't check 'returnTy' again if we are still inside a app expression.
        if not env.isInAppExpr then
            CheckTypeNoInnerByrefs cenv env m returnTy

        let env = { env with isInAppExpr = true }

        CheckTypeInstNoByrefs cenv env m tyargs
        CheckExprNoByrefs cenv env f

        let hasReceiver =
            match f with
            | Expr.Val(vref, _, _) when vref.IsInstanceMember && not argsl.IsEmpty -> true
            | _ -> false

        let contexts = mkArgsForAppliedExpr false argsl f
        if hasReceiver then
            CheckCallWithReceiver cenv env m returnTy argsl contexts context
        else
            CheckCall cenv env m returnTy argsl contexts context

    | Expr.Lambda(_, _ctorThisValOpt, _baseValOpt, argvs, _, m, rty) -> 
        let topValInfo = ValReprInfo ([], [argvs |> List.map (fun _ -> ValReprInfo.unnamedTopArg1)], ValReprInfo.unnamedRetVal) 
        let ty = mkMultiLambdaTy m argvs rty in 
        CheckLambdas false None cenv env false topValInfo false expr m ty PermitByRefExpr.Yes

    | Expr.TyLambda(_, tps, _, m, rty)  -> 
        let topValInfo = ValReprInfo (ValReprInfo.InferTyparInfo tps, [], ValReprInfo.unnamedRetVal) 
        let ty = mkForallTyIfNeeded tps rty in 
        CheckLambdas false None cenv env false topValInfo false expr m ty PermitByRefExpr.Yes

    | Expr.TyChoose(tps, e1, _)  -> 
        let env = BindTypars g env tps 
        CheckExprNoByrefs cenv env e1 
        NoLimit

    | Expr.Match(_, _, dtree, targets, m, ty) -> 
        CheckTypeNoInnerByrefs cenv env m ty // computed byrefs allowed at each branch
        CheckDecisionTree cenv env dtree
        CheckDecisionTreeTargets cenv env targets context

    | Expr.LetRec (binds, e, _, _) ->  
        BindVals cenv env (valsOfBinds binds)
        CheckBindings cenv env binds
        CheckExprNoByrefs cenv env e
        NoLimit

    | Expr.StaticOptimization (constraints, e2, e3, m) -> 
        CheckExprNoByrefs cenv env e2
        CheckExprNoByrefs cenv env e3
        constraints |> List.iter (function
            | TTyconEqualsTycon(ty1, ty2) -> 
                CheckTypeNoByrefs cenv env m ty1
                CheckTypeNoByrefs cenv env m ty2
            | TTyconIsStruct(ty1) -> 
                CheckTypeNoByrefs cenv env m ty1)
        NoLimit

    | Expr.Link _ -> 
        failwith "Unexpected reclink"

and CheckMethods cenv env baseValOpt methods = 
    methods |> List.iter (CheckMethod cenv env baseValOpt) 

and CheckMethod cenv env baseValOpt (TObjExprMethod(_, attribs, tps, vs, body, m)) = 
    let env = BindTypars cenv.g env tps 
    let vs = List.concat vs
    let env = BindArgVals env vs
    CheckAttribs cenv env attribs
    CheckNoReraise cenv None body
    CheckEscapes cenv true m (match baseValOpt with Some x -> x:: vs | None -> vs) body |> ignore
    CheckExpr cenv { env with returnScope = env.returnScope + 1 } body PermitByRefExpr.YesReturnableNonLocal |> ignore

and CheckInterfaceImpls cenv env baseValOpt l = 
    l |> List.iter (CheckInterfaceImpl cenv env baseValOpt)
    
and CheckInterfaceImpl cenv env baseValOpt (_ty, overrides) = 
    CheckMethods cenv env baseValOpt overrides 

and CheckExprOp cenv env (op, tyargs, args, m) context expr =
    let g = cenv.g
    let ctorLimitedZoneCheck() = 
        if env.ctorLimitedZone then errorR(Error(FSComp.SR.chkObjCtorsCantUseExceptionHandling(), m))

    (* Special cases *)
    match op, tyargs, args with 
    // Handle these as special cases since mutables are allowed inside their bodies 
    | TOp.While _, _, [Expr.Lambda(_, _, _, [_], e1, _, _);Expr.Lambda(_, _, _, [_], e2, _, _)]  ->
        CheckTypeInstNoByrefs cenv env m tyargs 
        CheckExprsNoByRefLike cenv env [e1;e2]

    | TOp.TryFinally _, [_], [Expr.Lambda(_, _, _, [_], e1, _, _); Expr.Lambda(_, _, _, [_], e2, _, _)] ->
        CheckTypeInstNoInnerByrefs cenv env m tyargs  // result of a try/finally can be a byref 
        ctorLimitedZoneCheck()
        let limit = CheckExpr cenv env e1 context   // result of a try/finally can be a byref if in a position where the overall expression is can be a byref
        CheckExprNoByrefs cenv env e2
        limit

    | TOp.For(_), _, [Expr.Lambda(_, _, _, [_], e1, _, _);Expr.Lambda(_, _, _, [_], e2, _, _);Expr.Lambda(_, _, _, [_], e3, _, _)]  ->
        CheckTypeInstNoByrefs cenv env m tyargs
        CheckExprsNoByRefLike cenv env [e1;e2;e3]

    | TOp.TryCatch _, [_], [Expr.Lambda(_, _, _, [_], e1, _, _); Expr.Lambda(_, _, _, [_], _e2, _, _); Expr.Lambda(_, _, _, [_], e3, _, _)] ->
        CheckTypeInstNoInnerByrefs cenv env m tyargs  // result of a try/catch can be a byref 
        ctorLimitedZoneCheck()
        let limit1 = CheckExpr cenv env e1 context // result of a try/catch can be a byref if in a position where the overall expression is can be a byref
        // [(* e2; -- don't check filter body - duplicates logic in 'catch' body *) e3]
        let limit2 = CheckExpr cenv env e3 context // result of a try/catch can be a byref if in a position where the overall expression is can be a byref
        CombineTwoLimits limit1 limit2
        
    | TOp.ILCall (_, _, _, _, _, _, _, methRef, enclTypeArgs, methTypeArgs, tys), _, _ ->
        CheckTypeInstNoByrefs cenv env m tyargs
        CheckTypeInstNoByrefs cenv env m enclTypeArgs
        CheckTypeInstNoByrefs cenv env m methTypeArgs
        CheckTypeInstNoInnerByrefs cenv env m tys // permit byref returns

        let hasReceiver = 
            (methRef.CallingConv.IsInstance || methRef.CallingConv.IsInstanceExplicit) &&
            not args.IsEmpty

        let returnTy = tyOfExpr g expr

        let argContexts = List.init args.Length (fun _ -> PermitByRefExpr.Yes)

        match tys with
        | [ty] when context.PermitOnlyReturnable && isByrefLikeTy g m ty -> 
            if hasReceiver then
                CheckCallWithReceiver cenv env m returnTy args argContexts context
            else
                CheckCall cenv env m returnTy args argContexts context
        | _ -> 
            if hasReceiver then
                CheckCallWithReceiver cenv env m returnTy args argContexts PermitByRefExpr.Yes
            else
                CheckCall cenv env m returnTy args argContexts PermitByRefExpr.Yes

    | TOp.Tuple tupInfo, _, _ when not (evalTupInfoIsStruct tupInfo) ->           
        match context with 
        | PermitByRefExpr.YesTupleOfArgs nArity -> 
            if cenv.reportErrors then 
                if args.Length <> nArity then 
                    errorR(InternalError("Tuple arity does not correspond to planned function argument arity", m))
            // This tuple should not be generated. The known function arity 
            // means it just bundles arguments. 
            CheckExprsPermitByRefLike cenv env args  
        | _ -> 
            CheckTypeInstNoByrefs cenv env m tyargs
            CheckExprsNoByRefLike cenv env args 

    | TOp.LValueOp(LAddrOf _, vref), _, _ -> 
        let limit1 = GetLimitValByRef cenv env m vref.Deref
        let limit2 = CheckExprsNoByRefLike cenv env args
        let limit = CombineTwoLimits limit1 limit2

        if cenv.reportErrors  then 

            if context.Disallow then 
                errorR(Error(FSComp.SR.chkNoAddressOfAtThisPoint(vref.DisplayName), m))
            
            let returningAddrOfLocal = 
                context.PermitOnlyReturnable && 
                HasLimitFlag LimitFlags.ByRef limit &&
                IsLimitEscapingScope env context limit
            
            if returningAddrOfLocal then 
                if vref.IsCompilerGenerated then
                    errorR(Error(FSComp.SR.chkNoByrefAddressOfValueFromExpression(), m))
                else
                    errorR(Error(FSComp.SR.chkNoByrefAddressOfLocal(vref.DisplayName), m))

        limit

    | TOp.LValueOp(LByrefSet, vref), _, [arg] -> 
        let limit = GetLimitVal cenv env m vref.Deref
        let isVrefLimited = not (HasLimitFlag LimitFlags.ByRefOfStackReferringSpanLike limit)
        let isArgLimited = HasLimitFlag LimitFlags.StackReferringSpanLike (CheckExprPermitByRefLike cenv env arg)
        if isVrefLimited && isArgLimited then 
            errorR(Error(FSComp.SR.chkNoWriteToLimitedSpan(vref.DisplayName), m))
        NoLimit

    | TOp.LValueOp(LByrefGet, vref), _, [] -> 
        let limit = GetLimitVal cenv env m vref.Deref
        if HasLimitFlag LimitFlags.ByRefOfStackReferringSpanLike limit then

            if cenv.reportErrors && context.PermitOnlyReturnable then
                if vref.IsCompilerGenerated then
                    errorR(Error(FSComp.SR.chkNoSpanLikeValueFromExpression(), m))
                else
                    errorR(Error(FSComp.SR.chkNoSpanLikeVariable(vref.DisplayName), m))

            { scope = 1; flags = LimitFlags.StackReferringSpanLike }
        elif HasLimitFlag LimitFlags.ByRefOfSpanLike limit then
            { scope = 1; flags = LimitFlags.SpanLike }
        else
            { scope = 1; flags = LimitFlags.None }

    | TOp.LValueOp(LSet _, vref), _, [arg] -> 
        let isVrefLimited = not (HasLimitFlag LimitFlags.StackReferringSpanLike (GetLimitVal cenv env m vref.Deref))
        let isArgLimited = HasLimitFlag LimitFlags.StackReferringSpanLike (CheckExprPermitByRefLike cenv env arg)
        if isVrefLimited && isArgLimited then 
            errorR(Error(FSComp.SR.chkNoWriteToLimitedSpan(vref.DisplayName), m))
        NoLimit

    | TOp.AnonRecdGet _, _, [arg1]
    | TOp.TupleFieldGet _, _, [arg1] -> 
        CheckTypeInstNoByrefs cenv env m tyargs
        CheckExprsPermitByRefLike cenv env [arg1]             (* Compiled pattern matches on immutable value structs come through here. *)

    | TOp.ValFieldGet _rf, _, [arg1] -> 
        CheckTypeInstNoByrefs cenv env m tyargs
        //See mkRecdFieldGetViaExprAddr -- byref arg1 when #args =1 
        // Property getters on mutable structs come through here. 
        CheckExprsPermitByRefLike cenv env [arg1]          

    | TOp.ValFieldSet rf, _, [arg1;arg2] -> 
        CheckTypeInstNoByrefs cenv env m tyargs
        // See mkRecdFieldSetViaExprAddr -- byref arg1 when #args=2 
        // Field setters on mutable structs come through here
        let limit1 = CheckExprPermitByRefLike cenv env arg1
        let limit2 = CheckExprPermitByRefLike cenv env arg2

        let isLhsLimited = not (HasLimitFlag LimitFlags.ByRefOfStackReferringSpanLike limit1)
        let isRhsLimited = HasLimitFlag LimitFlags.StackReferringSpanLike limit2
        if isLhsLimited && isRhsLimited then
            errorR(Error(FSComp.SR.chkNoWriteToLimitedSpan(rf.FieldName), m))
        NoLimit

    | TOp.Coerce, [tgty;srcty], [x] ->
        if TypeRelations.TypeDefinitelySubsumesTypeNoCoercion 0 g cenv.amap m tgty srcty then
            CheckExpr cenv env x context
        else
            CheckTypeInstNoByrefs cenv env m tyargs
            CheckExprNoByrefs cenv env x
            NoLimit

    | TOp.Reraise, [_ty1], [] ->
        CheckTypeInstNoByrefs cenv env m tyargs
        NoLimit

    // Check get of static field
    | TOp.ValFieldGetAddr (rfref, _readonly), tyargs, [] ->
        
        if context.Disallow && cenv.reportErrors && isByrefLikeTy g m (tyOfExpr g expr) then
            errorR(Error(FSComp.SR.chkNoAddressStaticFieldAtThisPoint(rfref.FieldName), m)) 

        CheckTypeInstNoByrefs cenv env m tyargs
        NoLimit

    // Check get of instance field
    | TOp.ValFieldGetAddr (rfref, _readonly), tyargs, [obj] ->

        if context.Disallow && cenv.reportErrors  && isByrefLikeTy g m (tyOfExpr g expr) then
            errorR(Error(FSComp.SR.chkNoAddressFieldAtThisPoint(rfref.FieldName), m))

        // C# applies a rule where the APIs to struct types can't return the addresses of fields in that struct.
        // There seems no particular reason for this given that other protections in the language, though allowing
        // it would mean "readonly" on a struct doesn't imply immutabality-of-contents - it only implies 
        if context.PermitOnlyReturnable && (match obj with Expr.Val(vref, _, _) -> vref.BaseOrThisInfo = MemberThisVal | _ -> false) && isByrefTy g (tyOfExpr g obj) then
            errorR(Error(FSComp.SR.chkStructsMayNotReturnAddressesOfContents(), m))

        if context.Disallow && cenv.reportErrors  && isByrefLikeTy g m (tyOfExpr g expr) then
            errorR(Error(FSComp.SR.chkNoAddressFieldAtThisPoint(rfref.FieldName), m))

        // This construct is used for &(rx.rfield) and &(rx->rfield). Relax to permit byref types for rx. [See Bug 1263]. 
        CheckTypeInstNoByrefs cenv env m tyargs

        // Recursively check in same context, e.g. if at PermitOnlyReturnable the obj arg must also be returnable
        CheckExpr cenv env obj context

    | TOp.UnionCaseFieldGet _, _, [arg1] -> 
        CheckTypeInstNoByrefs cenv env m tyargs
        CheckExprPermitByRefLike cenv env arg1

    | TOp.UnionCaseTagGet _, _, [arg1] -> 
        CheckTypeInstNoByrefs cenv env m tyargs
        CheckExprPermitByRefLike cenv env arg1  // allow byref - it may be address-of-struct

    | TOp.UnionCaseFieldGetAddr (uref, _idx, _readonly), tyargs, [obj] ->

        if context.Disallow && cenv.reportErrors  && isByrefLikeTy g m (tyOfExpr g expr) then
          errorR(Error(FSComp.SR.chkNoAddressFieldAtThisPoint(uref.CaseName), m))

        if context.PermitOnlyReturnable && (match obj with Expr.Val(vref, _, _) -> vref.BaseOrThisInfo = MemberThisVal | _ -> false) && isByrefTy g (tyOfExpr g obj) then
            errorR(Error(FSComp.SR.chkStructsMayNotReturnAddressesOfContents(), m))

        CheckTypeInstNoByrefs cenv env m tyargs

        // Recursively check in same context, e.g. if at PermitOnlyReturnable the obj arg must also be returnable
        CheckExpr cenv env obj context

    | TOp.ILAsm (instrs, tys), _, _  ->
        CheckTypeInstNoInnerByrefs cenv env m tys
        CheckTypeInstNoByrefs cenv env m tyargs
        match instrs, args with
        // Write a .NET instance field
        | [ I_stfld (_alignment, _vol, _fspec) ], _ ->
            // permit byref for lhs lvalue 
            // permit byref for rhs lvalue (field would have to have ByRefLike type, i.e. be a field in another ByRefLike type)
            CheckExprsPermitByRefLike cenv env args

        // Read a .NET instance field
        | [ I_ldfld (_alignment, _vol, _fspec) ], _ ->
            // permit byref for lhs lvalue 
            CheckExprsPermitByRefLike cenv env args

        // Read a .NET instance field
        | [ I_ldfld (_alignment, _vol, _fspec); AI_nop ], _ ->
            // permit byref for lhs lvalue of readonly value 
            CheckExprsPermitByRefLike cenv env args

        | [ I_ldsflda (fspec) ], [] ->
            if context.Disallow && cenv.reportErrors  && isByrefLikeTy g m (tyOfExpr g expr) then
                errorR(Error(FSComp.SR.chkNoAddressFieldAtThisPoint(fspec.Name), m))

            NoLimit

        | [ I_ldflda (fspec) ], [obj] ->
            if context.Disallow && cenv.reportErrors  && isByrefLikeTy g m (tyOfExpr g expr) then
                errorR(Error(FSComp.SR.chkNoAddressFieldAtThisPoint(fspec.Name), m))

            // Recursively check in same context, e.g. if at PermitOnlyReturnable the obj arg must also be returnable
            CheckExpr cenv env obj context

        | [ I_ldelema (_, isNativePtr, _, _) ], lhsArray::indices ->
            if context.Disallow && cenv.reportErrors && not isNativePtr && isByrefLikeTy g m (tyOfExpr g expr) then
                errorR(Error(FSComp.SR.chkNoAddressOfArrayElementAtThisPoint(), m))
            // permit byref for lhs lvalue 
            let limit = CheckExprPermitByRefLike cenv env lhsArray
            CheckExprsNoByRefLike cenv env indices |> ignore
            limit

        | [ AI_conv _ ], _ ->
            // permit byref for args to conv 
            CheckExprsPermitByRefLike cenv env args 

        | _ ->
            CheckExprsNoByRefLike cenv env args  

    | TOp.TraitCall _, _, _ ->
        CheckTypeInstNoByrefs cenv env m tyargs
        // allow args to be byref here 
        CheckExprsPermitByRefLike cenv env args
        
    | TOp.Recd(_, _), _, _ ->
        CheckTypeInstNoByrefs cenv env m tyargs
        CheckExprsPermitByRefLike cenv env args

    | _ -> 
        CheckTypeInstNoByrefs cenv env m tyargs
        CheckExprsNoByRefLike cenv env args 

and CheckLambdas isTop (memInfo: ValMemberInfo option) cenv env inlined topValInfo alwaysCheckNoReraise e mOrig ety context =
    let g = cenv.g
    // The topValInfo here says we are _guaranteeing_ to compile a function value 
    // as a .NET method with precisely the corresponding argument counts. 
    match e with
    | Expr.TyChoose(tps, e1, m)  -> 
        let env = BindTypars g env tps
        CheckLambdas isTop memInfo cenv env inlined topValInfo alwaysCheckNoReraise e1 m ety context

    | Expr.Lambda (_, _, _, _, _, m, _)  
    | Expr.TyLambda(_, _, _, m, _) ->
        let tps, ctorThisValOpt, baseValOpt, vsl, body, bodyty = destTopLambda g cenv.amap topValInfo (e, ety) in
        let env = BindTypars g env tps 
        let thisAndBase = Option.toList ctorThisValOpt @ Option.toList baseValOpt
        let restArgs = List.concat vsl
        let syntacticArgs = thisAndBase @ restArgs
        let env = BindArgVals env restArgs

        match memInfo with 
        | None -> ()
        | Some mi -> 
            // ctorThis and baseVal values are always considered used
            for v in thisAndBase do v.SetHasBeenReferenced() 
            // instance method 'this' is always considered used
            match mi.MemberFlags.IsInstance, restArgs with
            | true, firstArg::_ -> firstArg.SetHasBeenReferenced()
            | _ -> ()
            // any byRef arguments are considered used, as they may be 'out's
            restArgs |> List.iter (fun arg -> if isByrefTy g arg.Type then arg.SetHasBeenReferenced())

        let permitByRefType =
            if isTop then
                PermitByRefType.NoInnerByRefLike
            else
                PermitByRefType.None

        // Check argument types
        syntacticArgs 
        |> List.iter (fun arg ->
            CheckValSpecAux permitByRefType cenv env arg (fun () -> 
                if arg.IsCompilerGenerated then
                    errorR(Error(FSComp.SR.chkErrorUseOfByref(), arg.Range))
                else
                    errorR(Error(FSComp.SR.chkInvalidFunctionParameterType(arg.DisplayName, NicePrint.minimalStringOfType cenv.denv arg.Type), arg.Range))
            )
        )

        // Check return type
        CheckTypeAux permitByRefType cenv env mOrig bodyty (fun () ->
            errorR(Error(FSComp.SR.chkInvalidFunctionReturnType(NicePrint.minimalStringOfType cenv.denv bodyty), mOrig))
        )

        syntacticArgs |> List.iter (BindVal cenv env)

        // Check escapes in the body.  Allow access to protected things within members.
        let freesOpt = CheckEscapes cenv memInfo.IsSome m syntacticArgs body

        //  no reraise under lambda expression
        CheckNoReraise cenv freesOpt body 

        // Check the body of the lambda
        if isTop && not g.compilingFslib && isByrefLikeTy g m bodyty then
            // allow byref to occur as return position for byref-typed top level function or method
            CheckExprPermitReturnableByRef cenv env body |> ignore
        else
            CheckExprNoByrefs cenv env body

        // Check byref return types
        if cenv.reportErrors then 
            if not isTop then
                CheckForByrefLikeType cenv env m bodyty (fun () -> 
                        errorR(Error(FSComp.SR.chkFirstClassFuncNoByref(), m)))

            elif not g.compilingFslib && isByrefTy g bodyty then 
                // check no byrefs-in-the-byref
                CheckForByrefType cenv env (destByrefTy g bodyty) (fun () -> 
                    errorR(Error(FSComp.SR.chkReturnTypeNoByref(), m)))

            for tp in tps do 
                if tp.Constraints |> List.sumBy (function TyparConstraint.CoercesTo(ty, _) when isClassTy g ty -> 1 | _ -> 0) > 1 then 
                    errorR(Error(FSComp.SR.chkTyparMultipleClassConstraints(), m))

        NoLimit
                
    // This path is for expression bindings that are not actually lambdas
    | _ -> 
        let m = mOrig
        // Permit byrefs for let x = ...
        CheckTypeNoInnerByrefs cenv env m ety

        let limit = 
            if not inlined && (isByrefLikeTy g m ety || isNativePtrTy g ety) then
                // allow byref to occur as RHS of byref binding. 
                CheckExpr cenv env e context
            else 
                CheckExprNoByrefs cenv env e
                NoLimit

        if alwaysCheckNoReraise then 
            CheckNoReraise cenv None e
        limit

and CheckExprs cenv env exprs contexts : Limit =
    let contexts = Array.ofList contexts 
    let argArity i = if i < contexts.Length then contexts.[i] else PermitByRefExpr.No 
    exprs 
    |> List.mapi (fun i exp -> CheckExpr cenv env exp (argArity i)) 
    |> CombineLimits

and CheckExprsNoByRefLike cenv env exprs : Limit = 
    exprs |> List.iter (CheckExprNoByrefs cenv env) 
    NoLimit

and CheckExprsPermitByRefLike cenv env exprs = 
    exprs 
    |> List.map (CheckExprPermitByRefLike cenv env)
    |> CombineLimits

and CheckExprsPermitReturnableByRef cenv env exprs : Limit = 
    exprs 
    |> List.map (CheckExprPermitReturnableByRef cenv env)
    |> CombineLimits

and CheckExprPermitByRefLike cenv env expr : Limit = 
    CheckExpr cenv env expr PermitByRefExpr.Yes

and CheckExprPermitReturnableByRef cenv env expr : Limit = 
    CheckExpr cenv env expr PermitByRefExpr.YesReturnable

and CheckDecisionTreeTargets cenv env targets context = 
    targets 
    |> Array.map (CheckDecisionTreeTarget cenv env context) 
    |> (CombineLimits << List.ofArray)

and CheckDecisionTreeTarget cenv env context (TTarget(vs, e, _)) = 
    BindVals cenv env vs 
    vs |> List.iter (CheckValSpec PermitByRefType.All cenv env)
    CheckExpr cenv env e context 

and CheckDecisionTree cenv env x =
    match x with 
    | TDSuccess (es, _) -> 
        CheckExprsNoByRefLike cenv env es |> ignore
    | TDBind(bind, rest) -> 
        CheckBinding cenv env false PermitByRefExpr.Yes bind |> ignore
        CheckDecisionTree cenv env rest 
    | TDSwitch (e, cases, dflt, m) -> 
        CheckDecisionTreeSwitch cenv env (e, cases, dflt, m)

and CheckDecisionTreeSwitch cenv env (e, cases, dflt, m) =
    CheckExprPermitByRefLike cenv env e |> ignore// can be byref for struct union switch
    cases |> List.iter (fun (TCase(discrim, e)) -> CheckDecisionTreeTest cenv env m discrim; CheckDecisionTree cenv env e) 
    dflt |> Option.iter (CheckDecisionTree cenv env) 

and CheckDecisionTreeTest cenv env m discrim =
    match discrim with
    | DecisionTreeTest.UnionCase (_, tinst) -> CheckTypeInstNoInnerByrefs cenv env m tinst
    | DecisionTreeTest.ArrayLength (_, ty) -> CheckTypeNoInnerByrefs cenv env m ty
    | DecisionTreeTest.Const _ -> ()
    | DecisionTreeTest.IsNull -> ()
    | DecisionTreeTest.IsInst (srcTy, tgtTy)    -> CheckTypeNoInnerByrefs cenv env m srcTy; CheckTypeNoInnerByrefs cenv env m tgtTy
    | DecisionTreeTest.ActivePatternCase (exp, _, _, _, _)     -> CheckExprNoByrefs cenv env exp

and CheckAttrib cenv env (Attrib(_, _, args, props, _, _, _)) = 
    props |> List.iter (fun (AttribNamedArg(_, _, _, expr)) -> CheckAttribExpr cenv env expr)
    args |> List.iter (CheckAttribExpr cenv env)

and CheckAttribExpr cenv env (AttribExpr(expr, vexpr)) = 
    CheckExprNoByrefs cenv env expr
    CheckExprNoByrefs cenv env vexpr
    CheckNoReraise cenv None expr 
    CheckAttribArgExpr cenv env vexpr

and CheckAttribArgExpr cenv env expr = 
    let g = cenv.g
    match expr with 

    // Detect standard constants 
    | Expr.Const(c, m, _) -> 
        match c with 
        | Const.Bool _ 
        | Const.Int32 _ 
        | Const.SByte  _
        | Const.Int16  _
        | Const.Int32 _
        | Const.Int64 _  
        | Const.Byte  _
        | Const.UInt16  _
        | Const.UInt32  _
        | Const.UInt64  _
        | Const.Double _
        | Const.Single _
        | Const.Char _
        | Const.Zero _
        | Const.String _  -> ()
        | _ -> 
            if cenv.reportErrors then 
                errorR (Error (FSComp.SR.tastNotAConstantExpression(), m))
                
    | Expr.Op(TOp.Array, [_elemTy], args, _m) -> 
        List.iter (CheckAttribArgExpr cenv env) args
    | TypeOfExpr g _ -> 
        ()
    | TypeDefOfExpr g _ -> 
        ()
    | Expr.Op(TOp.Coerce, _, [arg], _) -> 
        CheckAttribArgExpr cenv env arg
    | EnumExpr g arg1 -> 
        CheckAttribArgExpr cenv env arg1
    | AttribBitwiseOrExpr g (arg1, arg2) ->
        CheckAttribArgExpr cenv env arg1
        CheckAttribArgExpr cenv env arg2
    | _ -> 
        if cenv.reportErrors then 
           errorR (Error (FSComp.SR.chkInvalidCustAttrVal(), expr.Range))
  
and CheckAttribs cenv env (attribs: Attribs) = 
    if isNil attribs then () else
    let tcrefs = [ for (Attrib(tcref, _, _, _, _, _, m)) in attribs -> (tcref, m) ]

    // Check for violations of allowMultiple = false
    let duplicates = 
        tcrefs
        |> Seq.groupBy (fun (tcref, _) -> tcref.Stamp) 
        |> Seq.map (fun (_, elems) -> List.last (List.ofSeq elems), Seq.length elems) 
        |> Seq.filter (fun (_, count) -> count > 1) 
        |> Seq.map fst 
        |> Seq.toList
        // Filter for allowMultiple = false
        |> List.filter (fun (tcref, m) -> TryFindAttributeUsageAttribute cenv.g m tcref <> Some(true))

    if cenv.reportErrors then 
       for (tcref, m) in duplicates do
          errorR(Error(FSComp.SR.chkAttrHasAllowMultiFalse(tcref.DisplayName), m))
    
    attribs |> List.iter (CheckAttrib cenv env) 

and CheckValInfo cenv env (ValReprInfo(_, args, ret)) =
    args |> List.iterSquared (CheckArgInfo cenv env)
    ret |> CheckArgInfo cenv env

and CheckArgInfo cenv env (argInfo : ArgReprInfo)  = 
    CheckAttribs cenv env argInfo.Attribs

and CheckValSpecAux permitByRefLike cenv env (v:Val) onInnerByrefError =
    v.Attribs |> CheckAttribs cenv env
    v.ValReprInfo |> Option.iter (CheckValInfo cenv env)
    CheckTypeAux permitByRefLike cenv env v.Range v.Type onInnerByrefError

and CheckValSpec permitByRefLike cenv env v =
    CheckValSpecAux permitByRefLike cenv env v (fun () -> errorR(Error(FSComp.SR.chkErrorUseOfByref(), v.Range)))

and AdjustAccess isHidden (cpath: unit -> CompilationPath) access =
    if isHidden then 
        let (TAccess(l)) = access
        // FSharp 1.0 bug 1908: Values hidden by signatures are implicitly at least 'internal'
        let scoref = cpath().ILScopeRef
        TAccess(CompPath(scoref, [])::l)
    else 
        access

and CheckBinding cenv env alwaysCheckNoReraise context (TBind(v, bindRhs, _) as bind) : Limit =
    let g = cenv.g
    let isTop = Option.isSome bind.Var.ValReprInfo
    //printfn "visiting %s..." v.DisplayName

    let env = { env with external = env.external || g.attrib_DllImportAttribute |> Option.exists (fun attr -> HasFSharpAttribute g attr v.Attribs) }

    // Check that active patterns don't have free type variables in their result
    match TryGetActivePatternInfo (mkLocalValRef v) with 
    | Some _apinfo when _apinfo.ActiveTags.Length > 1 -> 
        if doesActivePatternHaveFreeTypars g (mkLocalValRef v) then
           errorR(Error(FSComp.SR.activePatternChoiceHasFreeTypars(v.LogicalName), v.Range))
    | _ -> ()
    
    match cenv.potentialUnboundUsesOfVals.TryFind v.Stamp with
    | None -> () 
    | Some m ->
         let nm = v.DisplayName
         errorR(Error(FSComp.SR.chkMemberUsedInInvalidWay(nm, nm, stringOfRange m), v.Range))

    v.Type |> CheckTypePermitAllByrefs cenv env v.Range
    v.Attribs |> CheckAttribs cenv env
    v.ValReprInfo |> Option.iter (CheckValInfo cenv env)

    // Check accessibility
    if (v.IsMemberOrModuleBinding || v.IsMember) && not v.IsIncrClassGeneratedMember then 
        let access =  AdjustAccess (IsHiddenVal env.sigToImplRemapInfo v) (fun () -> v.TopValDeclaringEntity.CompilationPath) v.Accessibility
        CheckTypeForAccess cenv env (fun () -> NicePrint.stringOfQualifiedValOrMember cenv.denv v) access v.Range v.Type
    
    let env = if v.IsConstructor && not v.IsIncrClassConstructor then { env with ctorLimitedZone=true } else env

    if cenv.reportErrors  then 

        // Check top-level let-bound values
        match bind.Var.ValReprInfo with
          | Some info when info.HasNoArgs -> 
              CheckForByrefLikeType cenv env v.Range v.Type (fun () -> errorR(Error(FSComp.SR.chkNoByrefAsTopValue(), v.Range)))
          | _ -> ()

        match v.PublicPath with
        | None -> ()
        | _ ->
            if 
              // Don't support implicit [<ReflectedDefinition>] on generated members, except the implicit members
              // for 'let' bound functions in classes.
              (not v.IsCompilerGenerated || v.IsIncrClassGeneratedMember) &&
              
              (// Check the attributes on any enclosing module
               env.reflect || 
               // Check the attributes on the value
               HasFSharpAttribute g g.attrib_ReflectedDefinitionAttribute v.Attribs ||
               // Also check the enclosing type for members - for historical reasons, in the TAST member values 
               // are stored in the entity that encloses the type, hence we will not have noticed the ReflectedDefinition
               // on the enclosing type at this point.
               HasFSharpAttribute g g.attrib_ReflectedDefinitionAttribute v.TopValDeclaringEntity.Attribs) then 

                if v.IsInstanceMember && v.MemberApparentEntity.IsStructOrEnumTycon then
                    errorR(Error(FSComp.SR.chkNoReflectedDefinitionOnStructMember(), v.Range))
                cenv.usesQuotations <- true

                // If we've already recorded a definition then skip this 
                match v.ReflectedDefinition with 
                | None -> v.SetValDefn bindRhs
                | Some _ -> ()
                // Run the conversion process over the reflected definition to report any errors in the
                // front end rather than the back end. We currently re-run this during ilxgen.fs but there's
                // no real need for that except that it helps us to bundle all reflected definitions up into 
                // one blob for pickling to the binary format
                try
                    let ety = tyOfExpr g bindRhs
                    let tps, taue, _ = 
                      match bindRhs with 
                      | Expr.TyLambda (_, tps, b, _, _) -> tps, b, applyForallTy g ety (List.map mkTyparTy tps)
                      | _ -> [], bindRhs, ety
                    let env = QuotationTranslator.QuotationTranslationEnv.Empty.BindTypars tps
                    let qscope = QuotationTranslator.QuotationGenerationScope.Create (g, cenv.amap, cenv.viewCcu, QuotationTranslator.IsReflectedDefinition.Yes) 
                    QuotationTranslator.ConvExprPublic qscope env taue  |> ignore
                    let _, _, argExprs = qscope.Close()
                    if not (isNil argExprs) then 
                        errorR(Error(FSComp.SR.chkReflectedDefCantSplice(), v.Range))
                    QuotationTranslator.ConvMethodBase qscope env (v.CompiledName, v) |> ignore
                with 
                  | QuotationTranslator.InvalidQuotedTerm e -> 
                          errorR(e)
            
    match v.MemberInfo with 
    | Some memberInfo when not v.IsIncrClassGeneratedMember -> 
        match memberInfo.MemberFlags.MemberKind with 
        | (MemberKind.PropertySet | MemberKind.PropertyGet)  ->
            // These routines raise errors for ill-formed properties
            v |> ReturnTypeOfPropertyVal g |> ignore
            v |> ArgInfosOfPropertyVal g |> ignore

        | _ -> ()
        
    | _ -> ()
        
    let topValInfo  = match bind.Var.ValReprInfo with Some info -> info | _ -> ValReprInfo.emptyValData 

    CheckLambdas isTop v.MemberInfo cenv env v.MustInline topValInfo alwaysCheckNoReraise bindRhs v.Range v.Type context

and CheckBindings cenv env xs = 
    xs |> List.iter (CheckBinding cenv env false PermitByRefExpr.Yes >> ignore)

// Top binds introduce expression, check they are reraise free.
let CheckModuleBinding cenv env (TBind(v, e, _) as bind) =
    let g = cenv.g
    let isExplicitEntryPoint = HasFSharpAttribute g g.attrib_EntryPointAttribute v.Attribs
    if isExplicitEntryPoint then 
        cenv.entryPointGiven <- true
        let isLastCompiland = fst cenv.isLastCompiland
        if not isLastCompiland && cenv.reportErrors  then 
            errorR(Error(FSComp.SR.chkEntryPointUsage(), v.Range)) 

    // Analyze the r.h.s. for the "IsCompiledAsStaticPropertyWithoutField" condition
    if // Mutable values always have fields
       not v.IsMutable && 
       // Literals always have fields
       not (HasFSharpAttribute g g.attrib_LiteralAttribute v.Attribs) && 
       not (HasFSharpAttributeOpt g g.attrib_ThreadStaticAttribute v.Attribs) && 
       not (HasFSharpAttributeOpt g g.attrib_ContextStaticAttribute v.Attribs) && 
       // Having a field makes the binding a static initialization trigger
       IsSimpleSyntacticConstantExpr g e && 
       // Check the thing is actually compiled as a property
       IsCompiledAsStaticProperty g v ||
       (g.compilingFslib && v.Attribs |> List.exists(fun (Attrib(tc, _, _, _, _, _, _)) -> tc.CompiledName = "ValueAsStaticPropertyAttribute"))
     then 
        v.SetIsCompiledAsStaticPropertyWithoutField()

    // Check for value name clashes
    begin
        try 

          // Skip compiler generated values
          if v.IsCompilerGenerated then () else
          // Skip explicit implementations of interface methods
          if ValIsExplicitImpl g v then () else
          
          match v.DeclaringEntity with 
          | ParentNone -> () // this case can happen after error recovery from earlier error
          | Parent _ -> 
            let tcref = v.TopValDeclaringEntity 
            let hasDefaultAugmentation = 
                tcref.IsUnionTycon &&
                match TryFindFSharpAttribute g g.attrib_DefaultAugmentationAttribute tcref.Attribs with
                | Some(Attrib(_, _, [ AttribBoolArg(b) ], _, _, _, _)) -> b
                | _ -> true (* not hiddenRepr *)

            let kind = (if v.IsMember then "member" else "value")
            let check skipValCheck nm = 
                if not skipValCheck && 
                   v.IsModuleBinding && 
                   tcref.ModuleOrNamespaceType.AllValsByLogicalName.ContainsKey(nm) && 
                   not (valEq tcref.ModuleOrNamespaceType.AllValsByLogicalName.[nm] v) then
                    
                    error(Duplicate(kind, v.DisplayName, v.Range))

#if CASES_IN_NESTED_CLASS
                if tcref.IsUnionTycon && nm = "Cases" then 
                    errorR(NameClash(nm, kind, v.DisplayName, v.Range, "generated type", "Cases", tcref.Range))
#endif
                if tcref.IsUnionTycon then 
                    match nm with 
                    | "Tag" -> errorR(NameClash(nm, kind, v.DisplayName, v.Range, FSComp.SR.typeInfoGeneratedProperty(), "Tag", tcref.Range))
                    | "Tags" -> errorR(NameClash(nm, kind, v.DisplayName, v.Range, FSComp.SR.typeInfoGeneratedType(), "Tags", tcref.Range))
                    | _ ->
                        if hasDefaultAugmentation then 
                            match tcref.GetUnionCaseByName(nm) with 
                            | Some(uc) -> error(NameClash(nm, kind, v.DisplayName, v.Range, FSComp.SR.typeInfoUnionCase(), uc.DisplayName, uc.Range))
                            | None -> ()

                            let hasNoArgs = 
                                match v.ValReprInfo with 
                                | None -> false 
                                | Some arity -> List.sum arity.AritiesOfArgs - v.NumObjArgs <= 0 && arity.NumTypars = 0

                            //  In unions user cannot define properties that clash with generated ones 
                            if tcref.UnionCasesArray.Length = 1 && hasNoArgs then 
                               let ucase1 = tcref.UnionCasesArray.[0]
                               for f in ucase1.RecdFieldsArray do
                                   if f.Name = nm then error(NameClash(nm, kind, v.DisplayName, v.Range, FSComp.SR.typeInfoGeneratedProperty(), f.Name, ucase1.Range))

                // Default augmentation contains the nasty 'Case<UnionCase>' etc.
                let prefix = "New"
                if nm.StartsWithOrdinal(prefix) then
                    match tcref.GetUnionCaseByName(nm.[prefix.Length ..]) with 
                    | Some(uc) -> error(NameClash(nm, kind, v.DisplayName, v.Range, FSComp.SR.chkUnionCaseCompiledForm(), uc.DisplayName, uc.Range))
                    | None -> ()

                // Default augmentation contains the nasty 'Is<UnionCase>' etc.
                let prefix = "Is"
                if nm.StartsWithOrdinal(prefix) && hasDefaultAugmentation then
                    match tcref.GetUnionCaseByName(nm.[prefix.Length ..]) with 
                    | Some(uc) -> error(NameClash(nm, kind, v.DisplayName, v.Range, FSComp.SR.chkUnionCaseDefaultAugmentation(), uc.DisplayName, uc.Range))
                    | None -> ()

                match tcref.GetFieldByName(nm) with 
                | Some(rf) -> error(NameClash(nm, kind, v.DisplayName, v.Range, "field", rf.Name, rf.Range))
                | None -> ()

            check false v.CoreDisplayName
            check false v.DisplayName
            check false v.CompiledName

            // Check if an F# extension member clashes
            if v.IsExtensionMember then 
                tcref.ModuleOrNamespaceType.AllValsAndMembersByLogicalNameUncached.[v.LogicalName] |> List.iter (fun v2 -> 
                    if v2.IsExtensionMember && not (valEq v v2) && v.CompiledName = v2.CompiledName then
                        let minfo1 =  FSMeth(g, generalizedTyconRef tcref, mkLocalValRef v, Some 0UL)
                        let minfo2 =  FSMeth(g, generalizedTyconRef tcref, mkLocalValRef v2, Some 0UL)
                        if tyconRefEq g v.MemberApparentEntity v2.MemberApparentEntity && 
                           MethInfosEquivByNameAndSig EraseAll true g cenv.amap v.Range minfo1 minfo2 then 
                            errorR(Duplicate(kind, v.DisplayName, v.Range)))

            // Properties get 'get_X', only if there are no args
            // Properties get 'get_X'
            match v.ValReprInfo with 
            | Some arity when arity.NumCurriedArgs = 0 && arity.NumTypars = 0 -> check false ("get_" + v.DisplayName)
            | _ -> ()
            match v.ValReprInfo with 
            | Some arity when v.IsMutable && arity.NumCurriedArgs = 0 && arity.NumTypars = 0 -> check false ("set_" + v.DisplayName)
            | _ -> ()
            match TryChopPropertyName v.DisplayName with 
            | Some res -> check true res 
            | None -> ()
        with e -> errorRecovery e v.Range 
    end

    CheckBinding cenv { env with returnScope = 1 } true PermitByRefExpr.Yes bind |> ignore

let CheckModuleBindings cenv env binds = 
    binds |> List.iter (CheckModuleBinding cenv env)

//--------------------------------------------------------------------------
// check tycons
//--------------------------------------------------------------------------

let CheckRecdField isUnion cenv env (tycon:Tycon) (rfield:RecdField) = 
    let g = cenv.g
    let tcref = mkLocalTyconRef tycon
    let m = rfield.Range
    let fieldTy = stripTyEqns cenv.g rfield.FormalType
    let isHidden = 
        IsHiddenTycon env.sigToImplRemapInfo tycon || 
        IsHiddenTyconRepr env.sigToImplRemapInfo tycon || 
        (not isUnion && IsHiddenRecdField env.sigToImplRemapInfo (tcref.MakeNestedRecdFieldRef rfield))
    let access = AdjustAccess isHidden (fun () -> tycon.CompilationPath) rfield.Accessibility
    CheckTypeForAccess cenv env (fun () -> rfield.Name) access m fieldTy

    if TyconRefHasAttribute g m g.attrib_IsByRefLikeAttribute tcref then 
        // Permit Span fields in IsByRefLike types
        CheckTypePermitSpanLike cenv env m fieldTy
        if cenv.reportErrors then
            CheckForByrefType cenv env fieldTy (fun () -> errorR(Error(FSComp.SR.chkCantStoreByrefValue(), tycon.Range)))
    else
        CheckTypeNoByrefs cenv env m fieldTy
        if cenv.reportErrors then 
            CheckForByrefLikeType cenv env m fieldTy (fun () -> errorR(Error(FSComp.SR.chkCantStoreByrefValue(), tycon.Range)))

    CheckAttribs cenv env rfield.PropertyAttribs
    CheckAttribs cenv env rfield.FieldAttribs

let CheckEntityDefn cenv env (tycon:Entity) =
#if !NO_EXTENSIONTYPING
  if not tycon.IsProvidedGeneratedTycon then
#endif
    let g = cenv.g
    let m = tycon.Range 
    let tcref = mkLocalTyconRef tycon
    let ty = generalizedTyconRef tcref

    let env = { env with reflect = env.reflect || HasFSharpAttribute g g.attrib_ReflectedDefinitionAttribute tycon.Attribs }
    let env = BindTypars g env (tycon.Typars(m))

    CheckAttribs cenv env tycon.Attribs

    match tycon.TypeAbbrev with
    | Some abbrev -> WarnOnWrongTypeForAccess cenv env (fun () -> tycon.CompiledName) tycon.Accessibility tycon.Range abbrev
    | _ -> ()

    if cenv.reportErrors then

      if not tycon.IsTypeAbbrev then

        let allVirtualMethsInParent = 
            match GetSuperTypeOfType g cenv.amap m ty with 
            | Some super -> 
                GetIntrinsicMethInfosOfType cenv.infoReader (None, AccessibleFromSomewhere, AllowMultiIntfInstantiations.Yes)  IgnoreOverrides m super
                |> List.filter (fun minfo -> minfo.IsVirtual)
            | None -> []

        let namesOfMethodsThatMayDifferOnlyInReturnType = ["op_Explicit";"op_Implicit"] (* hardwired *)
        let methodUniquenessIncludesReturnType (minfo:MethInfo) = List.contains minfo.LogicalName namesOfMethodsThatMayDifferOnlyInReturnType
        let MethInfosEquivWrtUniqueness eraseFlag m minfo minfo2 =
            if methodUniquenessIncludesReturnType minfo
            then MethInfosEquivByNameAndSig        eraseFlag true g cenv.amap m minfo minfo2
            else MethInfosEquivByNameAndPartialSig eraseFlag true g cenv.amap m minfo minfo2 (* partial ignores return type *)

        let immediateMeths = 
            [ for v in tycon.AllGeneratedValues do yield FSMeth (g, ty, v, None)
              yield! GetImmediateIntrinsicMethInfosOfType (None, AccessibleFromSomewhere) g cenv.amap m ty ]

        let immediateProps = GetImmediateIntrinsicPropInfosOfType (None, AccessibleFromSomewhere) g cenv.amap m ty

        let getHash (hash:Dictionary<string, _>) nm =
            match hash.TryGetValue(nm) with
            | true, h -> h
            | _ -> []
        
        // precompute methods grouped by MethInfo.LogicalName
        let hashOfImmediateMeths = 
                let h = new Dictionary<string, _>()
                for minfo in immediateMeths do
                    match h.TryGetValue minfo.LogicalName with
                    | true, methods -> 
                        h.[minfo.LogicalName] <- minfo::methods
                    | false, _ -> 
                        h.[minfo.LogicalName] <- [minfo]
                h
        let getOtherMethods (minfo : MethInfo) =                         
            [
                //we have added all methods to the dictionary on the previous step
                let methods = hashOfImmediateMeths.[minfo.LogicalName]
                for m in methods do
                    // use referential identity to filter out 'minfo' method
                    if not(System.Object.ReferenceEquals(m, minfo)) then 
                        yield m
            ]

        let hashOfImmediateProps = new Dictionary<string, _>()
        for minfo in immediateMeths do
            let nm = minfo.LogicalName
            let m = (match minfo.ArbitraryValRef with None -> m | Some vref -> vref.DefinitionRange)
            let others = getOtherMethods minfo
            // abstract/default pairs of duplicate methods are OK
            let IsAbstractDefaultPair (x:MethInfo) (y:MethInfo) = 
                x.IsDispatchSlot && y.IsDefiniteFSharpOverride
            let IsAbstractDefaultPair2 (minfo:MethInfo) (minfo2:MethInfo) = 
                IsAbstractDefaultPair minfo minfo2 || IsAbstractDefaultPair minfo2 minfo
            let checkForDup erasureFlag (minfo2: MethInfo) =
                not (IsAbstractDefaultPair2 minfo minfo2)
                && (minfo.IsInstance = minfo2.IsInstance)
                && MethInfosEquivWrtUniqueness erasureFlag m minfo minfo2

            if others |> List.exists (checkForDup EraseAll) then 
                if others |> List.exists (checkForDup EraseNone) then 
                    errorR(Error(FSComp.SR.chkDuplicateMethod(nm, NicePrint.minimalStringOfType cenv.denv ty), m))
                else
                    errorR(Error(FSComp.SR.chkDuplicateMethodWithSuffix(nm, NicePrint.minimalStringOfType cenv.denv ty), m))

            let numCurriedArgSets = minfo.NumArgs.Length

            if numCurriedArgSets > 1 && others |> List.exists (fun minfo2 -> not (IsAbstractDefaultPair2 minfo minfo2)) then 
                errorR(Error(FSComp.SR.chkDuplicateMethodCurried(nm, NicePrint.minimalStringOfType cenv.denv ty), m))

            if numCurriedArgSets > 1 && 
               (minfo.GetParamDatas(cenv.amap, m, minfo.FormalMethodInst) 
                |> List.existsSquared (fun (ParamData(isParamArrayArg, _isInArg, isOutArg, optArgInfo, callerInfo, _, reflArgInfo, ty)) -> 
                    isParamArrayArg || isOutArg || reflArgInfo.AutoQuote || optArgInfo.IsOptional || callerInfo <> NoCallerInfo || isByrefLikeTy g m ty)) then 
                errorR(Error(FSComp.SR.chkCurriedMethodsCantHaveOutParams(), m))

            if numCurriedArgSets = 1 then
                minfo.GetParamDatas(cenv.amap, m, minfo.FormalMethodInst) 
                |> List.iterSquared (fun (ParamData(_, isInArg, _, optArgInfo, callerInfo, _, _, ty)) ->
                    ignore isInArg
                    match (optArgInfo, callerInfo) with
                    | _, NoCallerInfo -> ()
                    | NotOptional, _ -> errorR(Error(FSComp.SR.tcCallerInfoNotOptional(callerInfo.ToString()), m))
                    | CallerSide(_), CallerLineNumber ->
                        if not (typeEquiv g g.int32_ty ty) then
                            errorR(Error(FSComp.SR.tcCallerInfoWrongType(callerInfo.ToString(), "int", NicePrint.minimalStringOfType cenv.denv ty), m))
                    | CalleeSide, CallerLineNumber ->
                        if not ((isOptionTy g ty) && (typeEquiv g g.int32_ty (destOptionTy g ty))) then
                            errorR(Error(FSComp.SR.tcCallerInfoWrongType(callerInfo.ToString(), "int", NicePrint.minimalStringOfType cenv.denv (destOptionTy g ty)), m))
                    | CallerSide(_), CallerFilePath ->
                        if not (typeEquiv g g.string_ty ty) then
                            errorR(Error(FSComp.SR.tcCallerInfoWrongType(callerInfo.ToString(), "string", NicePrint.minimalStringOfType cenv.denv ty), m))
                    | CalleeSide, CallerFilePath ->
                        if not ((isOptionTy g ty) && (typeEquiv g g.string_ty (destOptionTy g ty))) then
                            errorR(Error(FSComp.SR.tcCallerInfoWrongType(callerInfo.ToString(), "string", NicePrint.minimalStringOfType cenv.denv (destOptionTy g ty)), m))
                    | CallerSide(_), CallerMemberName ->
                        if not (typeEquiv g g.string_ty ty) then
                            errorR(Error(FSComp.SR.tcCallerInfoWrongType(callerInfo.ToString(), "string", NicePrint.minimalStringOfType cenv.denv ty), m))
                    | CalleeSide, CallerMemberName ->
                        if not ((isOptionTy g ty) && (typeEquiv g g.string_ty (destOptionTy g ty))) then
                            errorR(Error(FSComp.SR.tcCallerInfoWrongType(callerInfo.ToString(), "string", NicePrint.minimalStringOfType cenv.denv (destOptionTy g ty)), m)))
            
        for pinfo in immediateProps do
            let nm = pinfo.PropertyName
            let m = 
                match pinfo.ArbitraryValRef with 
                | None -> m 
                | Some vref -> vref.DefinitionRange

            if hashOfImmediateMeths.ContainsKey nm then 
                errorR(Error(FSComp.SR.chkPropertySameNameMethod(nm, NicePrint.minimalStringOfType cenv.denv ty), m))

            let others = getHash hashOfImmediateProps nm

            if pinfo.HasGetter && pinfo.HasSetter && pinfo.GetterMethod.IsVirtual <> pinfo.SetterMethod.IsVirtual then 
                errorR(Error(FSComp.SR.chkGetterSetterDoNotMatchAbstract(nm, NicePrint.minimalStringOfType cenv.denv ty), m))

            let checkForDup erasureFlag pinfo2 =                         
                  // abstract/default pairs of duplicate properties are OK
                 let IsAbstractDefaultPair (x:PropInfo) (y:PropInfo) = 
                     x.IsDispatchSlot && y.IsDefiniteFSharpOverride

                 not (IsAbstractDefaultPair pinfo pinfo2 || IsAbstractDefaultPair pinfo2 pinfo)
                 && PropInfosEquivByNameAndPartialSig erasureFlag g cenv.amap m pinfo pinfo2 (* partial ignores return type *)

            if others |> List.exists (checkForDup EraseAll) then
                if others |> List.exists (checkForDup EraseNone) then 
                    errorR(Error(FSComp.SR.chkDuplicateProperty(nm, NicePrint.minimalStringOfType cenv.denv ty) , m))
                else
                    errorR(Error(FSComp.SR.chkDuplicatePropertyWithSuffix(nm, NicePrint.minimalStringOfType cenv.denv ty) , m))
            // Check to see if one is an indexer and one is not

            if ( (pinfo.HasGetter && 
                  pinfo.HasSetter && 
                  let setterArgs = pinfo.DropGetter.GetParamTypes(cenv.amap, m)
                  let getterArgs = pinfo.DropSetter.GetParamTypes(cenv.amap, m)
                  setterArgs.Length <> getterArgs.Length)
                || 
                 (let nargs = pinfo.GetParamTypes(cenv.amap, m).Length
                  others |> List.exists (fun pinfo2 -> (isNil(pinfo2.GetParamTypes(cenv.amap, m))) <> (nargs = 0)))) then 
                  
                  errorR(Error(FSComp.SR.chkPropertySameNameIndexer(nm, NicePrint.minimalStringOfType cenv.denv ty), m))

            // Check to see if the signatures of the both getter and the setter imply the same property type

            if pinfo.HasGetter && pinfo.HasSetter && not pinfo.IsIndexer then
                let ty1 = pinfo.DropSetter.GetPropertyType(cenv.amap, m)
                let ty2 = pinfo.DropGetter.GetPropertyType(cenv.amap, m)
                if not (typeEquivAux EraseNone cenv.amap.g ty1 ty2) then
                    errorR(Error(FSComp.SR.chkGetterAndSetterHaveSamePropertyType(pinfo.PropertyName, NicePrint.minimalStringOfType cenv.denv ty1, NicePrint.minimalStringOfType cenv.denv ty2), m))

            hashOfImmediateProps.[nm] <- pinfo::others
            
        if not (isInterfaceTy g ty) then
            let hashOfAllVirtualMethsInParent = new Dictionary<string, _>()
            for minfo in allVirtualMethsInParent do
                let nm = minfo.LogicalName
                let others = getHash hashOfAllVirtualMethsInParent nm
                hashOfAllVirtualMethsInParent.[nm] <- minfo::others
            for minfo in immediateMeths do
                if not minfo.IsDispatchSlot && not minfo.IsVirtual && minfo.IsInstance then
                    let nm = minfo.LogicalName
                    let m = (match minfo.ArbitraryValRef with None -> m | Some vref -> vref.DefinitionRange)
                    let parentMethsOfSameName = getHash hashOfAllVirtualMethsInParent nm 
                    let checkForDup erasureFlag (minfo2:MethInfo) = minfo2.IsDispatchSlot && MethInfosEquivByNameAndSig erasureFlag true g cenv.amap m minfo minfo2
                    match parentMethsOfSameName |> List.tryFind (checkForDup EraseAll) with
                    | None -> ()
                    | Some minfo ->
                        let mtext = NicePrint.stringOfMethInfo cenv.amap m cenv.denv minfo
                        if parentMethsOfSameName |> List.exists (checkForDup EraseNone) then 
                            warning(Error(FSComp.SR.tcNewMemberHidesAbstractMember(mtext), m))
                        else
                            warning(Error(FSComp.SR.tcNewMemberHidesAbstractMemberWithSuffix(mtext), m))
                        

                if minfo.IsDispatchSlot then
                    let nm = minfo.LogicalName
                    let m = (match minfo.ArbitraryValRef with None -> m | Some vref -> vref.DefinitionRange)
                    let parentMethsOfSameName = getHash hashOfAllVirtualMethsInParent nm 
                    let checkForDup erasureFlag minfo2 = MethInfosEquivByNameAndSig erasureFlag true g cenv.amap m minfo minfo2
                    
                    if parentMethsOfSameName |> List.exists (checkForDup EraseAll) then
                        if parentMethsOfSameName |> List.exists (checkForDup EraseNone) then 
                            errorR(Error(FSComp.SR.chkDuplicateMethodInheritedType(nm), m))
                        else
                            errorR(Error(FSComp.SR.chkDuplicateMethodInheritedTypeWithSuffix(nm), m))

    if TyconRefHasAttribute g m g.attrib_IsByRefLikeAttribute tcref && not tycon.IsStructOrEnumTycon then 
        errorR(Error(FSComp.SR.tcByRefLikeNotStruct(), tycon.Range))

    if TyconRefHasAttribute g m g.attrib_IsReadOnlyAttribute tcref && not tycon.IsStructOrEnumTycon then 
        errorR(Error(FSComp.SR.tcIsReadOnlyNotStruct(), tycon.Range))

    // Considers TFSharpObjectRepr, TRecdRepr and TUnionRepr. 
    // [Review] are all cases covered: TILObjectRepr, TAsmRepr. [Yes - these are FSharp.Core.dll only]
    tycon.AllFieldsArray |> Array.iter (CheckRecdField false cenv env tycon)
    
    // Abstract slots can have byref arguments and returns
    for vref in abstractSlotValsOfTycons [tycon] do 
        match vref.ValReprInfo with 
        | Some topValInfo -> 
            let tps, argtysl, rty, _ = GetTopValTypeInFSharpForm g topValInfo vref.Type m
            let env = BindTypars g env tps
            for argtys in argtysl do 
                for (argty, _) in argtys do 
                     CheckTypeNoInnerByrefs cenv env vref.Range argty
            CheckTypeNoInnerByrefs cenv env vref.Range rty
                
        | None -> ()

    // Supported interface may not have byrefs
    tycon.ImmediateInterfaceTypesOfFSharpTycon |> List.iter (CheckTypeNoByrefs cenv env m)   

    superOfTycon g tycon |> CheckTypeNoByrefs cenv env m                             

    if tycon.IsUnionTycon then                             
        tycon.UnionCasesArray |> Array.iter (fun uc ->
            CheckAttribs cenv env uc.Attribs 
            uc.RecdFieldsArray |> Array.iter (CheckRecdField true cenv env tycon))

    // Access checks
    let access =  AdjustAccess (IsHiddenTycon env.sigToImplRemapInfo tycon) (fun () -> tycon.CompilationPath) tycon.Accessibility
    let visitType ty = CheckTypeForAccess cenv env (fun () -> tycon.DisplayNameWithStaticParametersAndUnderscoreTypars) access tycon.Range ty    

    abstractSlotValsOfTycons [tycon] |> List.iter (typeOfVal >> visitType) 

    superOfTycon g tycon |> visitType

    // We do not have to check access of interface implementations. See FSharp 1.0 5042
    //implements_of_tycon g tycon |> List.iter visitType
    if tycon.IsFSharpDelegateTycon then 
        match tycon.TypeReprInfo with 
        | TFSharpObjectRepr r ->
            match r.fsobjmodel_kind with 
            | TTyconDelegate ss ->
                //ss.ClassTypars 
                //ss.MethodTypars 
                ss.FormalReturnType |> Option.iter visitType
                ss.FormalParams |> List.iterSquared (fun (TSlotParam(_, ty, _, _, _, _)) -> visitType ty)
            | _ -> ()
        | _ -> ()


    let interfaces = 
        AllSuperTypesOfType g cenv.amap tycon.Range AllowMultiIntfInstantiations.Yes ty
            |> List.filter (isInterfaceTy g)
            
    if tycon.IsFSharpInterfaceTycon then 
        List.iter visitType interfaces // Check inherited interface is as accessible

    if not (isRecdOrStructTyconRefAssumedImmutable g tcref) && isRecdOrStructTyconRefReadOnly g m tcref then
        errorR(Error(FSComp.SR.readOnlyAttributeOnStructWithMutableField(), m))
 
    if cenv.reportErrors then 
        if not tycon.IsTypeAbbrev then 
            let immediateInterfaces = GetImmediateInterfacesOfType SkipUnrefInterfaces.Yes g cenv.amap m ty
            let interfaces = 
              [ for ty in immediateInterfaces do
                    yield! AllSuperTypesOfType g cenv.amap m AllowMultiIntfInstantiations.Yes ty  ]
            CheckMultipleInterfaceInstantiations cenv interfaces m
        
        // Check struct fields. We check these late because we have to have first checked that the structs are
        // free of cycles
        if tycon.IsStructOrEnumTycon then 
            for f in tycon.AllInstanceFieldsAsList do
                // Check if it's marked unsafe 
                let zeroInitUnsafe = TryFindFSharpBoolAttribute g g.attrib_DefaultValueAttribute f.FieldAttribs
                if zeroInitUnsafe = Some(true) then
                   if not (TypeHasDefaultValue g m ty) then 
                       errorR(Error(FSComp.SR.chkValueWithDefaultValueMustHaveDefaultValue(), m))

        // Check type abbreviations
        match tycon.TypeAbbrev with                          
         | None     -> ()
         | Some ty -> 
             // Library-defined outref<'T> and inref<'T> contain byrefs on the r.h.s.
             if not g.compilingFslib then 
                 CheckForByrefType cenv env ty (fun () -> errorR(Error(FSComp.SR.chkNoByrefInTypeAbbrev(), tycon.Range)))

let CheckEntityDefns cenv env tycons = 
    tycons |> List.iter (CheckEntityDefn cenv env) 

//--------------------------------------------------------------------------
// check modules
//--------------------------------------------------------------------------

let rec CheckModuleExpr cenv env x = 
    match x with  
    | ModuleOrNamespaceExprWithSig(mty, def, _) -> 
       let (rpi, mhi) = ComputeRemappingFromImplementationToSignature cenv.g def mty
       let env = { env with sigToImplRemapInfo = (mkRepackageRemapping rpi, mhi) :: env.sigToImplRemapInfo }
       CheckDefnInModule cenv env def
    
and CheckDefnsInModule cenv env x = 
    x |> List.iter (CheckDefnInModule cenv env)

and CheckNothingAfterEntryPoint cenv m =
    if cenv.entryPointGiven && cenv.reportErrors then 
        errorR(Error(FSComp.SR.chkEntryPointUsage(), m)) 

and CheckDefnInModule cenv env x = 
    match x with 
    | TMDefRec(isRec, tycons, mspecs, m) -> 
        CheckNothingAfterEntryPoint cenv m
        if isRec then BindVals cenv env (allValsOfModDef x |> Seq.toList)
        CheckEntityDefns cenv env tycons
        List.iter (CheckModuleSpec cenv env) mspecs
    | TMDefLet(bind, m)  -> 
        CheckNothingAfterEntryPoint cenv m
        CheckModuleBinding cenv env bind 
        BindVal cenv env bind.Var
    | TMDefDo(e, m)  -> 
        CheckNothingAfterEntryPoint cenv m
        CheckNoReraise cenv None e
        CheckExprNoByrefs cenv env e
    | TMAbstract(def)  -> CheckModuleExpr cenv env def
    | TMDefs(defs) -> CheckDefnsInModule cenv env defs 

and CheckModuleSpec cenv env x =
    match x with 
    | ModuleOrNamespaceBinding.Binding bind ->
        BindVals cenv env (valsOfBinds [bind])
        CheckModuleBinding cenv env bind
    | ModuleOrNamespaceBinding.Module (mspec, rhs) ->
        CheckEntityDefn cenv env mspec
        let env = { env with reflect = env.reflect || HasFSharpAttribute cenv.g cenv.g.attrib_ReflectedDefinitionAttribute mspec.Attribs }
        CheckDefnInModule cenv env rhs 

let CheckTopImpl (g, amap, reportErrors, infoReader, internalsVisibleToPaths, viewCcu, denv , mexpr, extraAttribs, (isLastCompiland:bool*bool), isInternalTestSpanStackReferring) =
    let cenv = 
        { g =g  
          reportErrors=reportErrors 
          boundVals= new Dictionary<_, _>(100, HashIdentity.Structural) 
          limitVals= new Dictionary<_, _>(100, HashIdentity.Structural) 
          potentialUnboundUsesOfVals=Map.empty 
          anonRecdTypes = StampMap.Empty
          usesQuotations=false 
          infoReader=infoReader 
          internalsVisibleToPaths=internalsVisibleToPaths
          amap=amap 
          denv=denv 
          viewCcu= viewCcu
          isLastCompiland=isLastCompiland
          isInternalTestSpanStackReferring = isInternalTestSpanStackReferring
          entryPointGiven=false}
    
    // Certain type equality checks go faster if these TyconRefs are pre-resolved.
    // This is because pre-resolving allows tycon equality to be determined by pointer equality on the entities.
    // See primEntityRefEq.
    g.system_Void_tcref.TryDeref                  |> ignore
    g.byref_tcr.TryDeref                          |> ignore

    let resolve = function Some(t : TyconRef) -> ignore(t.TryDeref) | _ -> ()
    resolve g.system_TypedReference_tcref
    resolve g.system_ArgIterator_tcref
    resolve g.system_RuntimeArgumentHandle_tcref

    let env = 
        { sigToImplRemapInfo=[]
          quote=false
          ctorLimitedZone=false 
          boundTyparNames=[]
          argVals = ValMap.Empty
          boundTypars= TyparMap.Empty
          reflect=false
          external=false 
          returnScope = 0
          isInAppExpr = false }

    CheckModuleExpr cenv env mexpr
    CheckAttribs cenv env extraAttribs
    if cenv.usesQuotations && QuotationTranslator.QuotationGenerationScope.ComputeQuotationFormat(g) = QuotationTranslator.QuotationSerializationFormat.FSharp_20_Plus then 
        viewCcu.UsesFSharp20PlusQuotations <- true
    cenv.entryPointGiven, cenv.anonRecdTypes<|MERGE_RESOLUTION|>--- conflicted
+++ resolved
@@ -675,15 +675,10 @@
         if isSpliceOperator cenv.g v then errorR(Error(FSComp.SR.chkNoFirstClassSplicing(), m))
         if valRefEq cenv.g v cenv.g.addrof_vref  then errorR(Error(FSComp.SR.chkNoFirstClassAddressOf(), m))
         if valRefEq cenv.g v cenv.g.reraise_vref then errorR(Error(FSComp.SR.chkNoFirstClassRethrow(), m))
-<<<<<<< HEAD
+        if valRefEq cenv.g v cenv.g.nameof_vref then errorR(Error(FSComp.SR.chkNoFirstClassNameOf(), m))
 
         // ByRefLike-typed values can only occur in permitting contexts 
         if context.Disallow && isByrefLikeTy cenv.g m v.Type then 
-=======
-        if valRefEq cenv.g v cenv.g.nameof_vref then errorR(Error(FSComp.SR.chkNoFirstClassNameOf(), m))
-        if noByrefs context && isByrefLikeTy cenv.g v.Type then 
-            // byref typed val can only occur in permitting contexts 
->>>>>>> f2ae00f8
             errorR(Error(FSComp.SR.chkNoByrefAtThisPoint(v.DisplayName), m))
 
     if env.isInAppExpr then
