--- conflicted
+++ resolved
@@ -146,13 +146,8 @@
     if not (isNil a1) && not (isNil a2) then raiseParseErrorAt m (FSComp.SR.parsOnlyOneWithAugmentationAllowed())
     a1 @ a2
 
-<<<<<<< HEAD
 let grabXmlDoc(parseState:IParseState, elemIdx) = 
     LexbufLocalXmlDocStore.GrabXmlDocBeforeMarker(parseState.LexBuffer, rhs parseState elemIdx)
-=======
-let grabXmlDoc(parseState:IParseState,elemIdx) = 
-    LexbufLocalXmlDocStore.GrabXmlDocBeforeMarker(parseState.LexBuffer,rhs parseState elemIdx)
->>>>>>> 1c969cac
 
 let rangeOfLongIdent(lid:LongIdent) =
     System.Diagnostics.Debug.Assert(not lid.IsEmpty, "the parser should never produce a long-id that is the empty list") 
@@ -679,15 +674,9 @@
     { if Option.isSome $2 then errorR(Error(FSComp.SR.parsVisibilityDeclarationsShouldComePriorToIdentifier(), rhs parseState 2))
       let m2 = rhs parseState 3
       let m = (rhs2 parseState 1 4)
-<<<<<<< HEAD
       let isRec, path2, xml, vis = $3 
       (fun (isRec2, path, _) -> 
         if not (isNil path) then errorR(Error(FSComp.SR.parsNamespaceOrModuleNotBoth(), m2))
-=======
-      let isRec,path2,xml,vis = $3 
-      (fun (isRec2,path,_) -> 
-        if not (isNil path) then errorR(Error(FSComp.SR.parsNamespaceOrModuleNotBoth(),m2))
->>>>>>> 1c969cac
         let lid = path@path2 
         ParsedSigFileFragment.NamedModule(SynModuleOrNamespaceSig(lid, (isRec || isRec2), NamedModule, $4, xml, $1, vis, m)))  }
 
@@ -753,23 +742,14 @@
         if not (isNil $1) then raiseParseErrorAt (rhs parseState 1) (FSComp.SR.parsIgnoreAttributesOnModuleAbbreviation())
         match vis with
         | Some vis -> raiseParseErrorAt (rhs parseState 1) (FSComp.SR.parsIgnoreVisibilityOnModuleAbbreviationAlwaysPrivate(vis.ToString()))
-<<<<<<< HEAD
         | _ -> SynModuleSigDecl.ModuleAbbrev(List.head path, $5, rhs2 parseState 1 5) } 
-=======
-        | _ -> SynModuleSigDecl.ModuleAbbrev(List.head path,$5,rhs2 parseState 1 5) } 
->>>>>>> 1c969cac
 
   | opt_attributes opt_declVisibility  moduleIntro colonOrEquals moduleSpecBlock
       { let isRec, path, xml, vis = $3 
         if not (isSingleton path) then raiseParseErrorAt (rhs parseState 3) (FSComp.SR.parsModuleDefnMustBeSimpleName())
         if isRec then raiseParseErrorAt (rhs parseState 3) (FSComp.SR.parsInvalidUseOfRec())
-<<<<<<< HEAD
         let info = ComponentInfo($1, [], [], path, xml, false, vis, rhs parseState 3)
         if Option.isSome $2 then errorR(Error(FSComp.SR.parsVisibilityDeclarationsShouldComePriorToIdentifier(), rhs parseState 2))
-=======
-        let info = ComponentInfo($1,[],[],path,xml,false,vis,rhs parseState 3)
-        if Option.isSome $2 then errorR(Error(FSComp.SR.parsVisibilityDeclarationsShouldComePriorToIdentifier(),rhs parseState 2))
->>>>>>> 1c969cac
         SynModuleSigDecl.NestedModule(info, isRec, $5, rhs2 parseState 1 5) }
 
   | opt_attributes opt_declVisibility  tyconSpfns 
@@ -792,21 +772,12 @@
 
 valSpfn: 
   | opt_attributes opt_declVisibility VAL opt_attributes opt_inline opt_mutable opt_access nameop opt_explicitValTyparDecls COLON topTypeWithTypeConstraints optLiteralValueSpfn
-<<<<<<< HEAD
       { if Option.isSome $2 then errorR(Error(FSComp.SR.parsVisibilityDeclarationsShouldComePriorToIdentifier(), rhs parseState 2))
         let attr1, attr2, isInline, isMutable, vis2, id, doc, explicitValTyparDecls, (ty, arity), konst = ($1), ($4), ($5), ($6), ($7), ($8), grabXmlDoc(parseState, 3), ($9), ($11), ($12) 
         if not (isNil attr2) then errorR(Deprecated(FSComp.SR.parsAttributesMustComeBeforeVal(), rhs parseState 4))
         let m = rhs2 parseState 1 11 
         let valSpfn = ValSpfn((attr1@attr2), id, explicitValTyparDecls, ty, arity, isInline, isMutable, doc, vis2, konst, m) 
         SynModuleSigDecl.Val(valSpfn, m)
-=======
-      { if Option.isSome $2 then errorR(Error(FSComp.SR.parsVisibilityDeclarationsShouldComePriorToIdentifier(),rhs parseState 2))
-        let attr1,attr2,isInline,isMutable,vis2,id,doc,explicitValTyparDecls,(ty,arity),konst = ($1),($4),($5),($6),($7),($8),grabXmlDoc(parseState,3),($9),($11),($12) 
-        if not (isNil attr2) then errorR(Deprecated(FSComp.SR.parsAttributesMustComeBeforeVal(),rhs parseState 4))
-        let m = rhs2 parseState 1 11 
-        let valSpfn = ValSpfn((attr1@attr2),id,explicitValTyparDecls,ty,arity,isInline,isMutable,doc, vis2,konst,m) 
-        SynModuleSigDecl.Val(valSpfn,m)
->>>>>>> 1c969cac
       }
 
 /* The optional literal value on a literal specification in a signature */
@@ -1002,19 +973,11 @@
        SynMemberSig.ValField($5 $1 true wholeRange, wholeRange) }
 
   | opt_attributes  opt_declVisibility STATIC typeKeyword tyconSpfn 
-<<<<<<< HEAD
      { if Option.isSome $2 then errorR(Error(FSComp.SR.parsVisibilityDeclarationsShouldComePriorToIdentifier(), rhs parseState 2))
        SynMemberSig.NestedType($5, rhs2 parseState 1 5) }
 
   | opt_attributes opt_declVisibility NEW COLON topTypeWithTypeConstraints  
      { let vis, doc, (ty, valSynInfo) = $2, grabXmlDoc(parseState, 3), $5 
-=======
-     { if Option.isSome $2 then errorR(Error(FSComp.SR.parsVisibilityDeclarationsShouldComePriorToIdentifier(),rhs parseState 2))
-       SynMemberSig.NestedType($5,rhs2 parseState 1 5) }
-
-  | opt_attributes opt_declVisibility NEW COLON topTypeWithTypeConstraints  
-     { let vis,doc,(ty,valSynInfo) = $2,grabXmlDoc(parseState,3),$5 
->>>>>>> 1c969cac
        let m = unionRanges (rhs parseState 1) ty.Range 
        let isInline = false 
        let valSpfn = ValSpfn ($1, mkSynId (rhs parseState 3) "new", noInferredTypars, ty, valSynInfo, isInline, false, doc, vis, None, m)
@@ -1289,13 +1252,8 @@
             [ SynModuleDecl.ModuleAbbrev(List.head path, eqn, (rhs parseState 3, eqn) ||> unionRangeWithListBy (fun id -> id.idRange) ) ]
         | Choice2Of2 def -> 
             if not (isSingleton path) then raiseParseErrorAt (rhs parseState 3) (FSComp.SR.parsModuleAbbreviationMustBeSimpleName())
-<<<<<<< HEAD
             let info = ComponentInfo(attribs, [], [], path, xml, false, vis, rhs parseState 3)
             [ SynModuleDecl.NestedModule(info, isRec, def, false, (rhs2 parseState 1 4, def) ||> unionRangeWithListBy (fun d -> d.Range) ) ] }
-=======
-            let info = ComponentInfo(attribs,[],[],path,xml,false,vis,rhs parseState 3)
-            [ SynModuleDecl.NestedModule(info, isRec, def, false,(rhs2 parseState 1 4, def) ||> unionRangeWithListBy (fun d -> d.Range) ) ] }
->>>>>>> 1c969cac
 
   /* unattached custom attributes */
   | attributes recover
@@ -1915,20 +1873,12 @@
         [ $3 ] }
         
   | opt_attributes opt_declVisibility valDefnDecl opt_ODECLEND
-<<<<<<< HEAD
      {  if Option.isSome $2 then errorR(Error(FSComp.SR.parsVisibilityDeclarationsShouldComePriorToIdentifier(), rhs parseState 2))
-=======
-     {  if Option.isSome $2 then errorR(Error(FSComp.SR.parsVisibilityDeclarationsShouldComePriorToIdentifier(),rhs parseState 2))
->>>>>>> 1c969cac
         let rangeStart = rhs parseState 1
         $3 rangeStart $1 false }
         
   | opt_attributes opt_declVisibility STATIC valDefnDecl opt_ODECLEND
-<<<<<<< HEAD
      {  if Option.isSome $2 then errorR(Error(FSComp.SR.parsVisibilityDeclarationsShouldComePriorToIdentifier(), rhs parseState 2))
-=======
-     {  if Option.isSome $2 then errorR(Error(FSComp.SR.parsVisibilityDeclarationsShouldComePriorToIdentifier(),rhs parseState 2))
->>>>>>> 1c969cac
         let rangeStart = rhs parseState 1
         $4 rangeStart $1 true  }
 
@@ -1950,13 +1900,8 @@
         [ SynMemberDefn.Member(Binding (None, NormalBinding, false, false, $1, grabXmlDoc(parseState, 3), valSynData, declPat, None, expr, m, NoDebugPointAtInvisibleBinding), m) ] }
         
   | opt_attributes opt_declVisibility STATIC typeKeyword tyconDefn 
-<<<<<<< HEAD
      {  if Option.isSome $2 then errorR(Error(FSComp.SR.parsVisibilityDeclarationsShouldComePriorToIdentifier(), rhs parseState 2))
         [ SynMemberDefn.NestedType($5, None, rhs2 parseState 1 5) ] }
-=======
-     {  if Option.isSome $2 then errorR(Error(FSComp.SR.parsVisibilityDeclarationsShouldComePriorToIdentifier(),rhs parseState 2))
-        [ SynMemberDefn.NestedType($5,None,rhs2 parseState 1 5) ] }
->>>>>>> 1c969cac
 
 
 /* A 'val' definition in an object type definition */
@@ -1967,11 +1912,7 @@
         let mValDecl = rhs2 parseState 1 6
         (fun rangeStart attribs isStatic -> 
             let mValDecl = unionRanges rangeStart mValDecl
-<<<<<<< HEAD
             let fld = Field(attribs, isStatic, Some $4, $6, $2, doc, $3, mRhs)
-=======
-            let fld = Field(attribs,isStatic,Some $4,$6,$2,doc,$3,mRhs)
->>>>>>> 1c969cac
             [ SynMemberDefn.ValField(fld, mValDecl) ]) }
 
 
@@ -1994,7 +1935,6 @@
 
 
 atomicPatternLongIdent:
-<<<<<<< HEAD
   | UNDERSCORE DOT pathOp
      { if not (parseState.LexBuffer.SupportsFeature LanguageFeature.SingleUnderscorePattern) then
           raiseParseErrorAt (rhs parseState 2) (FSComp.SR.parsUnexpectedSymbolDot())
@@ -2016,21 +1956,6 @@
 
   | access pathOp
      { (Some($1), $2) }
-=======
-  | UNDERSCORE DOT pathOp {
-    if not (parseState.LexBuffer.SupportsFeature LanguageFeature.SingleUnderscorePattern) then
-        raiseParseErrorAt (rhs parseState 2) (FSComp.SR.parsUnexpectedSymbolDot())
-    let (LongIdentWithDots(lid,dotms)) = $3 in (None,LongIdentWithDots(ident("_",rhs parseState 1)::lid, rhs parseState 2::dotms))
-    }
-  | GLOBAL DOT pathOp  { let (LongIdentWithDots(lid,dotms)) = $3 in (None,LongIdentWithDots(ident(MangledGlobalName,rhs parseState 1) :: lid, rhs parseState 2 :: dotms)) }
-  | pathOp { (None,$1) }
-  | access UNDERSCORE DOT pathOp {
-    if not (parseState.LexBuffer.SupportsFeature LanguageFeature.SingleUnderscorePattern) then
-        raiseParseErrorAt (rhs parseState 3) (FSComp.SR.parsUnexpectedSymbolDot())
-    let (LongIdentWithDots(lid,dotms)) = $4 in (Some($1),LongIdentWithDots(ident("_",rhs parseState 2)::lid, rhs parseState 3::dotms))
-    }  
-  | access pathOp { (Some($1), $2) }
->>>>>>> 1c969cac
 
 
 opt_access:
@@ -2418,38 +2343,20 @@
         (fun xmlDoc -> Choice2Of2 (UnionCase ( $1, $3, UnionCaseFields [], xmlDoc, None, mDecl))) } 
 
   | opt_attributes opt_access unionCaseName OF unionCaseRepr  opt_OBLOCKSEP
-<<<<<<< HEAD
       { if Option.isSome $2 then errorR(Error(FSComp.SR.parsUnionCasesCannotHaveVisibilityDeclarations(), rhs parseState 2))
         let mDecl = rhs2 parseState 1 5
         (fun xmlDoc -> Choice2Of2 (UnionCase ( $1, $3, UnionCaseFields $5, xmlDoc, None, mDecl))) } 
-=======
-      { if Option.isSome $2 then errorR(Error(FSComp.SR.parsUnionCasesCannotHaveVisibilityDeclarations(),rhs parseState 2))
-        let mDecl = rhs2 parseState 1 5
-        (fun xmlDoc -> Choice2Of2 (UnionCase ( $1, $3,UnionCaseFields $5,xmlDoc,None,mDecl))) 
-      } 
->>>>>>> 1c969cac
 
   | opt_attributes opt_access unionCaseName COLON topType opt_OBLOCKSEP
       { if Option.isSome $2 then errorR(Error(FSComp.SR.parsUnionCasesCannotHaveVisibilityDeclarations(), rhs parseState 2))
         libraryOnlyWarning(lhs parseState)
         let mDecl = rhs2 parseState 1 5
-<<<<<<< HEAD
         (fun xmlDoc -> Choice2Of2 (UnionCase ( $1, $3, UnionCaseFullType $5, xmlDoc, None, mDecl))) }
 
   | opt_attributes opt_access unionCaseName EQUALS constant opt_OBLOCKSEP
       { if Option.isSome $2 then errorR(Error(FSComp.SR.parsEnumFieldsCannotHaveVisibilityDeclarations(), rhs parseState 2))
         let mDecl = rhs2 parseState 1 5
         (fun xmlDoc -> Choice1Of2 (EnumCase ( $1, $3, $5, xmlDoc, mDecl))) } 
-=======
-        (fun xmlDoc -> Choice2Of2 (UnionCase ( $1, $3,UnionCaseFullType $5,xmlDoc,None,mDecl))) 
-      }
-
-  | opt_attributes opt_access unionCaseName EQUALS constant opt_OBLOCKSEP
-      { if Option.isSome $2 then errorR(Error(FSComp.SR.parsEnumFieldsCannotHaveVisibilityDeclarations(),rhs parseState 2))
-        let mDecl = rhs2 parseState 1 5
-        (fun xmlDoc -> Choice1Of2 (EnumCase ( $1, $3,$5,xmlDoc,mDecl))) 
-      } 
->>>>>>> 1c969cac
 
 /* The name of a union case */
 unionCaseName: 
@@ -2523,10 +2430,6 @@
   | opt_mutable opt_access ident COLON  typ 
      { let xmlDoc = grabXmlDoc (parseState, 3)
        fun attrs stat wholeRange -> Field(attrs, stat, Some $3, $5, $1, xmlDoc, $2, wholeRange) }
-<<<<<<< HEAD
-=======
-
->>>>>>> 1c969cac
 
 /* An exception definition */
 exconDefn: 
@@ -3365,25 +3268,11 @@
        let m = rhs parseState 1 (* TODO Pretty sure this is wrong *)
        (spBind, $1, true, $2, $4, m) :: $6 }
 
-<<<<<<< HEAD
   | OAND_BANG headBindingPattern EQUALS typedSeqExprBlock hardwhiteDefnBindingsTerminator opt_OBLOCKSEP moreBinders %prec expr_let
      { $5 "and!" (rhs parseState 1)  // report unterminated error
        let spBind = DebugPointAtBinding(rhs2 parseState 1 5) (* TODO Pretty sure this is wrong *)
        let m = rhs parseState 1 (* TODO Pretty sure this is wrong *)
        (spBind, $1, true, $2, $4, m) :: $7 }
-=======
-morebinders:
-  | AND_BANG headBindingPattern EQUALS typedSeqExprBlock IN morebinders %prec expr_let
-     { let spBind = SequencePointAtBinding(rhs2 parseState 1 5) (* TODO Pretty sure this is wrong *)
-       let m = rhs parseState 1 (* TODO Pretty sure this is wrong *)
-       (spBind,$1,true,$2,$4,m) :: $6 }
-
-  | OAND_BANG headBindingPattern EQUALS typedSeqExprBlock hardwhiteDefnBindingsTerminator opt_OBLOCKSEP morebinders %prec expr_let
-     { $5 "and!" (rhs parseState 1)  // report unterminated error
-       let spBind = SequencePointAtBinding(rhs2 parseState 1 5) (* TODO Pretty sure this is wrong *)
-       let m = rhs parseState 1 (* TODO Pretty sure this is wrong *)
-       (spBind,$1,true,$2,$4,m) :: $7 }
->>>>>>> 1c969cac
 
   | %prec prec_no_more_attr_bindings
       { [] }
@@ -3673,7 +3562,6 @@
      { let mYieldAll = rhs parseState 1
        SynExpr.YieldOrReturn (($1, not $1), arbExpr("yield", mYieldAll), mYieldAll) } 
 
-<<<<<<< HEAD
   | YIELD_BANG recover
      { let mYieldAll = rhs parseState 1
        SynExpr.YieldOrReturnFrom (($1, not $1), arbExpr("yield!", mYieldAll), mYieldAll) } 
@@ -3686,24 +3574,6 @@
   | OBINDER headBindingPattern EQUALS typedSeqExprBlock hardwhiteDefnBindingsTerminator opt_OBLOCKSEP moreBinders typedSeqExprBlock %prec expr_let
      { $5 (if $1 = "use" then "use!" else "let!") (rhs parseState 1)  // report unterminated error 
        let spBind = DebugPointAtBinding(unionRanges (rhs parseState 1) $4.Range)
-=======
-  | YIELD recover
-     { let mYieldAll = rhs parseState 1
-       SynExpr.YieldOrReturn (($1, not $1), arbExpr("yield", mYieldAll), mYieldAll) } 
-
-  | YIELD_BANG recover
-     { let mYieldAll = rhs parseState 1
-       SynExpr.YieldOrReturnFrom (($1, not $1), arbExpr("yield!", mYieldAll), mYieldAll) } 
-
-  | BINDER headBindingPattern EQUALS typedSeqExprBlock IN opt_OBLOCKSEP morebinders typedSeqExprBlock %prec expr_let
-     { let spBind = SequencePointAtBinding(rhs2 parseState 1 5)
-       let m = unionRanges (rhs parseState 1) $8.Range
-       SynExpr.LetOrUseBang(spBind, ($1 = "use"), true, $2, $4, $7, $8, m) }
-
-  | OBINDER headBindingPattern EQUALS typedSeqExprBlock hardwhiteDefnBindingsTerminator opt_OBLOCKSEP morebinders typedSeqExprBlock %prec expr_let
-     { $5 (if $1 = "use" then "use!" else "let!") (rhs parseState 1)  // report unterminated error 
-       let spBind = SequencePointAtBinding(unionRanges (rhs parseState 1) $4.Range)
->>>>>>> 1c969cac
        let m = unionRanges (rhs parseState 1) $8.Range
        SynExpr.LetOrUseBang(spBind, ($1 = "use"), true, $2, $4, $7, $8, m) }
 
@@ -3715,13 +3585,8 @@
        SynExpr.LetOrUseBang(spBind, ($1 = "use"), true, $2, $4, [], SynExpr.ImplicitZero m, mAll) }
 
   | DO_BANG typedSeqExpr IN opt_OBLOCKSEP typedSeqExprBlock %prec expr_let 
-<<<<<<< HEAD
      { let spBind = NoDebugPointAtDoBinding
        SynExpr.LetOrUseBang(spBind, false, true, SynPat.Const(SynConst.Unit, $2.Range), $2, [], $5, unionRanges (rhs parseState 1) $5.Range) }
-=======
-     { let spBind = NoSequencePointAtDoBinding
-       SynExpr.LetOrUseBang(spBind, false, true, SynPat.Const(SynConst.Unit,$2.Range), $2, [], $5, unionRanges (rhs parseState 1) $5.Range) }
->>>>>>> 1c969cac
 
   | ODO_BANG typedSeqExprBlock hardwhiteDefnBindingsTerminator %prec expr_let 
      { SynExpr.DoBang ($2, unionRanges (rhs parseState 1) $2.Range) }
@@ -4207,14 +4072,10 @@
             mlCompatWarning (FSComp.SR.parsParenFormIsForML()) (lhs parseState) 
             mkSynDotParenGet lhsm dotm e $2) }
 
-<<<<<<< HEAD
-  | LBRACK  typedSeqExpr recover
-=======
   |   LBRACK  typedSeqExpr RBRACK
       { (fun e lhsm dotm -> mkSynDotBrackGet lhsm dotm e $2 false) }
 
   |   LBRACK  typedSeqExpr recover
->>>>>>> 1c969cac
       { reportParseErrorAt (rhs parseState 1) (FSComp.SR.parsUnmatchedBracket()) 
         (fun e lhsm dotm -> exprFromParseError (mkSynDotBrackGet lhsm dotm e $2 false)) }
 
