--- conflicted
+++ resolved
@@ -3572,17 +3572,11 @@
 
   | AMP_AMP  minusExpr   
       { SynExpr.AddressOf(false,$2,rhs parseState 1, unionRanges (rhs parseState 1) $2.Range) } 
-<<<<<<< HEAD
+
   | NEW atomTypeNonAtomicDeprecated  opt_HIGH_PRECEDENCE_APP atomicExprAfterType 
       { SynExpr.New(false,$2,$4,unionRanges (rhs parseState 1) $4.Range) }
+
   | NEW atomTypeNonAtomicDeprecated opt_HIGH_PRECEDENCE_APP error   
-=======
-
-  | NEW appTypeNonAtomicDeprecated  opt_HIGH_PRECEDENCE_APP atomicExprAfterType 
-      { SynExpr.New(false,$2,$4,unionRanges (rhs parseState 1) $4.Range) }
-
-  | NEW appTypeNonAtomicDeprecated opt_HIGH_PRECEDENCE_APP error   
->>>>>>> 4529c8fd
       { SynExpr.New(false,$2,arbExpr("minusExpr",(rhs parseState 4)),unionRanges (rhs parseState 1) ($2).Range) }
 
   | NEW error
@@ -3677,19 +3671,12 @@
         exprFromParseError (SynExpr.ArrayOrList(false,[ ], rhs parseState 1)),false  } 
 
   | STRUCT LPAREN tupleExpr rparen  
-<<<<<<< HEAD
       { let exprs,commas = $3 in SynExpr.Tuple(true, List.rev exprs, List.rev commas, (commas.Head, exprs) ||> unionRangeWithListBy (fun e -> e.Range) ), false }
+
   | STRUCT LPAREN tupleExpr recover  
       { reportParseErrorAt (rhs parseState 2) (FSComp.SR.parsUnmatchedBracket()); 
         let exprs,commas = $3 in SynExpr.Tuple(true, List.rev exprs, List.rev commas, (commas.Head, exprs) ||> unionRangeWithListBy (fun e -> e.Range) ), false }
-=======
-      { let exprs,commas = $3 in SynExpr.StructTuple(List.rev exprs, List.rev commas, (commas.Head, exprs) ||> unionRangeWithListBy (fun e -> e.Range) ), false }
-
-  | STRUCT LPAREN tupleExpr recover  
-      { reportParseErrorAt (rhs parseState 2) (FSComp.SR.parsUnmatchedBracket()); 
-        let exprs,commas = $3 in SynExpr.StructTuple(List.rev exprs, List.rev commas, (commas.Head, exprs) ||> unionRangeWithListBy (fun e -> e.Range) ), false }
-
->>>>>>> 4529c8fd
+
   | atomicExprAfterType 
       { $1,false }
 
