--- conflicted
+++ resolved
@@ -1,43 +1,5 @@
 {
   "dependencies": {
-<<<<<<< HEAD
-    "System.Collections": "4.0.11-beta-23321",
-    "System.Collections.Concurrent": "4.0.11-beta-23321",
-    "System.Console": "4.0.0-beta-23321",
-    "System.Diagnostics.Debug": "4.0.11-beta-23321",
-    "System.Diagnostics.Process": "4.0.0-beta-23321",
-    "System.Diagnostics.Tools": "4.0.1-beta-23321",
-    "System.Globalization": "4.0.11-beta-23321",
-    "System.IO": "4.0.11-beta-23321",
-    "System.Linq": "4.0.1-beta-23321",
-    "System.Linq.Expressions": "4.0.11-beta-23321",
-    "System.Linq.Queryable": "4.0.1-beta-23321",
-    "System.Net.Requests": "4.0.11-beta-23321",
-    "System.Reflection": "4.1.0-beta-23321",
-    "System.Reflection.Emit": "4.0.1-beta-23321",
-    "System.Reflection.Emit.ILGeneration": "4.0.1-beta-23321",
-    "System.Reflection.Extensions": "4.0.1-beta-23321",
-    "System.Reflection.TypeExtensions": "4.0.1-beta-23321",
-    "System.Resources.ResourceManager": "4.0.1-beta-23321",
-    "System.Runtime": "4.0.21-beta-23321",
-    "System.Runtime.Extensions": "4.0.11-beta-23321",
-    "System.Runtime.InteropServices": "4.0.21-beta-23321",
-    "System.Runtime.Numerics": "4.0.1-beta-23321",
-    "System.Text.Encoding": "4.0.11-beta-23321",
-    "System.Text.Encoding.Extensions": "4.0.11-beta-23321",
-    "System.Text.RegularExpressions": "4.0.11-beta-23321",
-    "System.Threading": "4.0.11-beta-23321",
-    "System.Threading.Tasks": "4.0.11-beta-23321",
-    "System.Threading.Tasks.Parallel": "4.0.1-beta-23321",
-    "System.Threading.Thread": "4.0.0-beta-23321",
-    "System.Threading.ThreadPool": "4.0.10-beta-23321",
-    "System.Threading.Timer": "4.0.1-beta-23321"
-  },
-  "runtimes": {
-    "win7-x86": { },
-    "win7-x64": { },
-    "ubuntu.14.04-x64": { }
-=======
     "System.Collections": "4.0.11-beta-23225",
     "System.Collections.Concurrent": "4.0.11-beta-23225",
     "System.Console": "4.0.0-beta-23225",
@@ -73,7 +35,6 @@
   "runtimes": {
     "win7-x86": { },
     "win7-x64": { }
->>>>>>> 451d1fcd
   },
   "frameworks": {
     "dnxcore50": { }
