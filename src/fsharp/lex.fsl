// Copyright (c) Microsoft Corporation.  All Rights Reserved.  See License.txt in the project root for license information.

{

module internal FSharp.Compiler.Lexer

//------------------------------------------------------------------------
// The Lexer.  Some of the complication arises from the fact it is 
// reused by the Visual Studio mode to do partial lexing reporting 
// whitespace etc.
//-----------------------------------------------------------------------

open System
open System.Globalization
open System.Text

open Internal.Utilities
open Internal.Utilities.Text.Lexing

open FSharp.Compiler
open FSharp.Compiler.AbstractIL
open FSharp.Compiler.AbstractIL.Internal
open FSharp.Compiler.AbstractIL.Internal.Library
open FSharp.Compiler.ErrorLogger
open FSharp.Compiler.Features
open FSharp.Compiler.Lexhelp
open FSharp.Compiler.Lib
open FSharp.Compiler.Range
open FSharp.Compiler.ParseHelpers
open FSharp.Compiler.Parser
open FSharp.Compiler.SyntaxTree

let lexeme (lexbuf : UnicodeLexing.Lexbuf) = UnicodeLexing.Lexbuf.LexemeString lexbuf

let trimBoth (s:string) n m = s.Substring(n, s.Length - (n+m))

let lexemeTrimBoth   lexbuf n m = trimBoth (lexeme lexbuf) n m

let lexemeTrimRight  lexbuf n = lexemeTrimBoth lexbuf 0 n

let lexemeTrimLeft   lexbuf n = lexemeTrimBoth lexbuf n 0

let fail args (lexbuf:UnicodeLexing.Lexbuf) msg dflt =
     let m = lexbuf.LexemeRange
     args.errorLogger.ErrorR(Error(msg,m))
     dflt        

//--------------------------
// Integer parsing

// Parsing integers is common in bootstrap runs (parsing
// the parser tables, no doubt). So this is an optimized
// version of the F# core library parsing code with the call to "Trim"
// removed, which appears in profiling runs as a small but significant cost.

let getSign32 (s:string) (p:byref<int>) l = 
    if (l >= p + 1 && s.[p] = '-') 
    then p <- p + 1; -1 
    else 1 

let isOXB c = 
    let c = Char.ToLowerInvariant c
    c = 'x' || c = 'o' || c = 'b'

let is0OXB (s:string) p l = 
    l >= p + 2 && s.[p] = '0' && isOXB s.[p+1]

let get0OXB (s:string) (p:byref<int>)  l = 
    if is0OXB s p l
    then let r = Char.ToLowerInvariant s.[p+1] in p <- p + 2; r
    else 'd' 

let formatError() = raise (new System.FormatException(SR.GetString("bad format string")))

let parseBinaryUInt64 (s:string) = 
    Convert.ToUInt64(s, 2)

let parseOctalUInt64 (s:string) =
    Convert.ToUInt64(s, 8)

let removeUnderscores (s:string) =
    match s with
    | null -> null
    | s -> s.Replace("_", "")

let parseInt32 (s:string) = 
    let s = removeUnderscores s
    let l = s.Length 
    let mutable p = 0 
    let sign = getSign32 s &p l 
    let specifier = get0OXB s &p l 
    match Char.ToLower(specifier,CultureInfo.InvariantCulture) with 
    | 'x' -> sign * (int32 (Convert.ToUInt32(UInt64.Parse(s.Substring(p), NumberStyles.AllowHexSpecifier,CultureInfo.InvariantCulture))))
    | 'b' -> sign * (int32 (Convert.ToUInt32(parseBinaryUInt64 (s.Substring(p)))))
    | 'o' -> sign * (int32 (Convert.ToUInt32(parseOctalUInt64  (s.Substring(p)))))
    | _ -> Int32.Parse(s, NumberStyles.AllowLeadingSign, CultureInfo.InvariantCulture)
     
let lexemeTrimRightToInt32 args lexbuf n = 
    try parseInt32 (lexemeTrimRight lexbuf n)
    with _ -> fail args lexbuf (FSComp.SR.lexOutsideIntegerRange()) 0

//--------------------------
// Checks

let checkExprOp (lexbuf:UnicodeLexing.Lexbuf) = 
    if String.contains (lexeme lexbuf)  ':' then 
        deprecatedWithError (FSComp.SR.lexCharNotAllowedInOperatorNames(":")) lexbuf.LexemeRange
    if String.contains (lexeme lexbuf)  '$' then 
        deprecatedWithError (FSComp.SR.lexCharNotAllowedInOperatorNames("$")) lexbuf.LexemeRange 

let unexpectedChar lexbuf =
    LEX_FAILURE (FSComp.SR.lexUnexpectedChar(lexeme lexbuf))

let startString args (lexbuf: UnicodeLexing.Lexbuf) =
    let buf = ByteBuffer.Create 100 
    let m = lexbuf.LexemeRange 
    let startp = lexbuf.StartPos 
    let fin = (fun _m2 b s -> 
                     // Adjust the start-of-token mark back to the true start of the token 
                     lexbuf.StartPos <- startp
                     if b then
                        if Lexhelp.stringBufferIsBytes buf then
                            BYTEARRAY (Lexhelp.stringBufferAsBytes buf)
                        else (
                            fail args lexbuf (FSComp.SR.lexByteArrayCannotEncode()) ()
                            BYTEARRAY (Lexhelp.stringBufferAsBytes buf)
                        )
                     else
                        STRING (Lexhelp.stringBufferAsString s))  
    buf,fin,m
             
// Utility functions for processing XML documentation 

let trySaveXmlDoc lexbuf (buff:option<System.Text.StringBuilder>) =
    match buff with 
    | None -> () 
    | Some sb -> LexbufLocalXmlDocStore.SaveXmlDocLine (lexbuf, sb.ToString(), posOfLexPosition lexbuf.StartPos)
  
let tryAppendXmlDoc (buff:option<System.Text.StringBuilder>) (s:string) =
    match buff with 
    | None -> ()
    | Some sb -> ignore(sb.Append s)

// Utilities for parsing #if/#else/#endif 

let shouldStartLine args lexbuf (m:range) err tok = 
    if (m.StartColumn <> 0) then fail args lexbuf err tok
    else tok

let shouldStartFile args lexbuf (m:range) err tok = 
    if (m.StartColumn <> 0 || m.StartLine <> 1) then fail args lexbuf err tok
    else tok

let evalIfDefExpression startPos isFeatureSupported args (lookup:string->bool) (lexed:string) =
    let lexbuf          = LexBuffer<char>.FromChars (isFeatureSupported, lexed.ToCharArray ())
    lexbuf.StartPos     <- startPos
    lexbuf.EndPos       <- startPos
    let tokenStream     = FSharp.Compiler.PPLexer.tokenstream args
    let expr            = FSharp.Compiler.PPParser.start tokenStream lexbuf
    LexerIfdefEval lookup expr

let evalFloat args lexbuf =
    try
        float32(removeUnderscores (lexemeTrimRight lexbuf 1))
    with _ ->
        fail args lexbuf (FSComp.SR.lexInvalidFloat()) 0.0f

}

let letter = '\Lu' | '\Ll' | '\Lt' | '\Lm' | '\Lo' | '\Nl'

let surrogateChar = '\Cs'

let digit = '\Nd'

let hex = ['0'-'9'] | ['A'-'F'] | ['a'-'f']

let truewhite = [' ']

let offwhite = ['\t']

let anywhite = truewhite | offwhite

let anychar = [^'\n''\r']

let anystring = anychar*

let op_char = '!'|'$'|'%'|'&'|'*'|'+'|'-'|'.'|'/'|'<'|'='|'>'|'?'|'@'|'^'|'|'|'~'|':'

let ignored_op_char = '.' | '$' | '?'

let separator = '_'

let xinteger = 
  (  '0' ('x'| 'X')  hex ((hex | separator)* hex)?
   | '0' ('o'| 'O')  (['0'-'7']) (((['0'-'7']) | separator)* (['0'-'7']))?
   | '0' ('b'| 'B')  (['0'-'1']) (((['0'-'1']) | separator)* (['0'-'1']))?)

let integer = digit ((digit | separator)* digit)?

let int8 = integer 'y'

let uint8 = (xinteger | integer) 'u' 'y' 

let int16 = integer 's'

let uint16 = (xinteger | integer) 'u' 's'

let int = integer 

let int32 = integer 'l'

let uint32 = (xinteger | integer) 'u' 

let uint32l = (xinteger | integer) 'u' 'l'

let nativeint = (xinteger | integer) 'n'

let unativeint = (xinteger | integer) 'u' 'n'

let int64 = (xinteger | integer) 'L' 

let uint64 = (xinteger | integer) ('u' | 'U') 'L' 

let xint8 = xinteger 'y'

let xint16 = xinteger 's'

let xint = xinteger 

let xint32 = xinteger 'l'

let floatp = digit ((digit | separator)* digit)? '.' (digit ((digit | separator)* digit)?)?  

let floate = digit ((digit | separator)* digit)? ('.' (digit ((digit | separator)* digit)?)? )? ('e'| 'E') ['+' '-']? digit ((digit | separator)* digit)?

let float = floatp | floate 

let bignum =  integer ('I'  | 'N' | 'Z' | 'Q' | 'R' | 'G')

let ieee64 = float

let ieee32 = float ('f' | 'F') 

let ieee32_dotless_no_exponent = integer ('f' | 'F')

let decimal = (float | integer) ('m' | 'M')

let xieee32 = xinteger 'l' 'f'

let xieee64 = xinteger 'L' 'F'

let escape_char = ('\\' ( '\\' | "\"" | '\'' | 'a' | 'f' | 'v' | 'n' | 't' | 'b' | 'r'))

let char = '\'' ( [^'\\''\n''\r''\t''\b'] | escape_char) '\''

let trigraph = '\\' digit digit digit

let hexGraphShort = '\\' 'x' hex hex 

let unicodeGraphShort = '\\' 'u' hex hex hex hex

let unicodeGraphLong =  '\\' 'U' hex hex hex hex hex hex hex hex

let newline = ('\n' | '\r' '\n')

let connecting_char = '\Pc'

let combining_char = '\Mn' | '\Mc'

let formatting_char = '\Cf' 

let ident_start_char = 
    letter | '_'

let ident_char = 
    letter
  | connecting_char 
  | combining_char 
  | formatting_char 
  | digit 
  | ['\'']
  
let ident = ident_start_char ident_char*

rule token args skip = parse
 | ident 
     { Keywords.KeywordOrIdentifierToken args lexbuf (lexeme lexbuf) }

 | "do!" 
     { DO_BANG } 

 | "yield!" 
     { YIELD_BANG(true)  } 

 | "return!" 
     { YIELD_BANG(false) } 

 | "match!"
     { MATCH_BANG }
<<<<<<< HEAD
 | "and!"
     { AND_BANG(false) }
=======

 | "and!"
     { AND_BANG(false) }

>>>>>>> 522dd906
 | ident '!' 
     { let tok = Keywords.KeywordOrIdentifierToken args lexbuf (lexemeTrimRight lexbuf 1) 
       match tok with 
       | LET _ -> BINDER (lexemeTrimRight lexbuf 1)
       | _ -> fail args lexbuf (FSComp.SR.lexIdentEndInMarkReserved("!")) (Keywords.KeywordOrIdentifierToken args lexbuf (lexeme lexbuf)) } 

 | ident ('#')  
     { fail args lexbuf (FSComp.SR.lexIdentEndInMarkReserved("#")) (Keywords.KeywordOrIdentifierToken args lexbuf (lexeme lexbuf)) }

 | int8 
     { let n = lexemeTrimRightToInt32 args lexbuf 1
       if n > 0x80 || n < -0x80 then fail args lexbuf (FSComp.SR.lexOutsideEightBitSigned()) (INT8(0y,false))
       // Allow <max_int+1> to parse as min_int.  Allowed only because we parse '-' as an operator. 
       else if n = 0x80 then INT8(sbyte(-0x80), true (* 'true' = 'bad'*) )
       else INT8(sbyte n,false) }

 | xint8 
     { let n = lexemeTrimRightToInt32 args lexbuf 1
       if n > 0xFF || n < 0 then fail args lexbuf (FSComp.SR.lexOutsideEightBitSignedHex()) (INT8(0y,false))
       else INT8(sbyte(byte(n)),false) }

 | uint8
     { let n = lexemeTrimRightToInt32 args lexbuf 2
       if n > 0xFF || n < 0 then fail args lexbuf (FSComp.SR.lexOutsideEightBitUnsigned()) (UINT8(0uy))
       else UINT8(byte n) }

 | int16 
     { let n = lexemeTrimRightToInt32 args lexbuf 1
       if n > 0x8000 || n < -0x8000 then fail args lexbuf (FSComp.SR.lexOutsideSixteenBitSigned()) (INT16(0s,false))
       // Allow <max_int+1> to parse as min_int.  Allowed only because we parse '-' as an operator. 
       else if n = 0x8000 then INT16(-0x8000s,true)
       else INT16(int16 n,false) }

 | xint16 
     { let n = lexemeTrimRightToInt32 args lexbuf 1
       if n > 0xFFFF || n < 0 then fail args lexbuf (FSComp.SR.lexOutsideSixteenBitSigned()) (INT16(0s,false))
       else INT16(int16(uint16(n)),false) }

 | uint16 
     { let n = lexemeTrimRightToInt32 args lexbuf 2
       if n > 0xFFFF || n < 0 then fail args lexbuf (FSComp.SR.lexOutsideSixteenBitUnsigned()) (UINT16(0us))
       else UINT16(uint16 n) }

 | int '.' '.' 
     { let s = removeUnderscores (lexemeTrimRight lexbuf 2)
       // Allow <max_int+1> to parse as min_int.  Allowed only because we parse '-' as an operator. 
       if s = "2147483648" then INT32_DOT_DOT(-2147483648,true) else
       let n = try int32 s with _ ->  fail args lexbuf (FSComp.SR.lexOutsideThirtyTwoBitSigned()) 0
       INT32_DOT_DOT(n,false)
     } 

 | xint 
 | int 
     { let s = removeUnderscores (lexeme lexbuf)
       // Allow <max_int+1> to parse as min_int.  Allowed only because we parse '-' as an operator. 
       if s = "2147483648" then INT32(-2147483648,true) else
       let n =
           try int32 s with _ ->  fail args lexbuf (FSComp.SR.lexOutsideThirtyTwoBitSigned()) 0
       INT32(n,false)
     } 

 | xint32 
 | int32 
     { let s = removeUnderscores (lexemeTrimRight lexbuf 1)
       // Allow <max_int+1> to parse as min_int.  Allowed only because we parse '-' as an operator. 
       if s = "2147483648" then INT32(-2147483648,true) else
       let n = 
           try int32 s with _ ->  fail args lexbuf (FSComp.SR.lexOutsideThirtyTwoBitSigned()) 0
       INT32(n,false)
     } 

 | uint32
     { 
       let s = removeUnderscores (lexemeTrimRight lexbuf 1)
       let n = 
           try int64 s with _ ->  fail args lexbuf (FSComp.SR.lexOutsideThirtyTwoBitUnsigned()) 0L
       if n > 0xFFFFFFFFL || n < 0L then fail args lexbuf (FSComp.SR.lexOutsideThirtyTwoBitUnsigned()) (UINT32(0u)) else
       UINT32(uint32 (uint64 n)) } 

 | uint32l
     { 
       let s = removeUnderscores (lexemeTrimRight lexbuf 2)
       let n = 
           try int64 s with _ ->  fail args lexbuf (FSComp.SR.lexOutsideThirtyTwoBitUnsigned()) 0L
       if n > 0xFFFFFFFFL || n < 0L then fail args lexbuf (FSComp.SR.lexOutsideThirtyTwoBitUnsigned()) (UINT32(0u)) else
       UINT32(uint32 (uint64 n)) } 

 | int64 
     { let s = removeUnderscores (lexemeTrimRight lexbuf 1)
       // Allow <max_int+1> to parse as min_int.  Stupid but allowed because we parse '-' as an operator. 
       if s = "9223372036854775808" then INT64(-9223372036854775808L,true) else
       let n = 
          try int64 s with _ ->  fail args lexbuf (FSComp.SR.lexOutsideSixtyFourBitSigned()) 0L
       INT64(n,false)
     }

 | uint64     
     { let s = removeUnderscores (lexemeTrimRight lexbuf 2)
       let n = 
         try uint64 s with _ -> fail args lexbuf (FSComp.SR.lexOutsideSixtyFourBitUnsigned()) 0UL
       UINT64(n) } 

 | nativeint  
     { try 
           NATIVEINT(int64 (removeUnderscores (lexemeTrimRight lexbuf 1)))
       with _ ->  fail args lexbuf (FSComp.SR.lexOutsideNativeSigned()) (NATIVEINT(0L)) } 

 | unativeint 
     { try 
           UNATIVEINT(uint64 (removeUnderscores (lexemeTrimRight lexbuf 2)))
       with _ ->  fail args lexbuf (FSComp.SR.lexOutsideNativeUnsigned())  (UNATIVEINT(0UL)) }

 | ieee32
     { IEEE32 (evalFloat args lexbuf) }

 | ieee32_dotless_no_exponent
     { if lexbuf.SupportsFeature LanguageFeature.DotlessFloat32Literal then
          IEEE32 (evalFloat args lexbuf)
       else
          fail args lexbuf (FSComp.SR.lexInvalidFloat()) (IEEE32 0.0f)
     }

 | ieee64
     { IEEE64 (try float(lexeme lexbuf) with _ -> fail args lexbuf (FSComp.SR.lexInvalidFloat()) 0.0) }

 | decimal    
     { try 
          let s = removeUnderscores (lexemeTrimRight lexbuf 1)
          // This implements a range check for decimal literals 
          let d = System.Decimal.Parse(s,System.Globalization.NumberStyles.AllowExponent ||| System.Globalization.NumberStyles.Number,System.Globalization.CultureInfo.InvariantCulture)
          DECIMAL d 
       with 
          e -> fail args lexbuf (FSComp.SR.lexOusideDecimal()) (DECIMAL (decimal 0))
     }
 | xieee32     
     { 
       let s = removeUnderscores (lexemeTrimRight lexbuf 2)
       // Even though the intermediate step is an int64, display the "invalid float" message, since it will be less confusing to the user 
       let n64 = (try (int64 s) with _ -> fail args lexbuf (FSComp.SR.lexInvalidFloat()) 0L) 
       if n64 > 0xFFFFFFFFL || n64 < 0L then fail args lexbuf (FSComp.SR.lexOusideThirtyTwoBitFloat()) (IEEE32 0.0f) else
       IEEE32 (System.BitConverter.ToSingle(System.BitConverter.GetBytes(int32 (uint32 (uint64 n64))),0)) }

 | xieee64     
     { 
       let n64 = (try int64 (removeUnderscores (lexemeTrimRight lexbuf 2)) with _ -> fail args lexbuf (FSComp.SR.lexInvalidFloat()) 0L) 
       IEEE64 (System.BitConverter.Int64BitsToDouble(n64)) }
       
 | bignum     
       { let s = lexeme lexbuf 
         BIGNUM (removeUnderscores (lexemeTrimRight lexbuf 1), s.[s.Length-1..s.Length-1]) }

 | (int | xint | float) ident_char+
       { fail args lexbuf (FSComp.SR.lexInvalidNumericLiteral()) (INT32(0,false)) }
 
 | char
     { let s = lexeme lexbuf 
       CHAR (if s.[1] = '\\' then escape s.[2] else s.[1])  }

 | char 'B' 
     { let s = lexeme lexbuf 
       let x = int32 (if s.[1] = '\\' then escape s.[2] else s.[1])
       if x < 0 || x > 127 then 
           fail args lexbuf (FSComp.SR.lexInvalidByteLiteral()) (UINT8(byte 0))
       else
           UINT8 (byte(x))  }
     
 | '\'' trigraph '\''
     { let s = lexeme lexbuf 
       let c = trigraph s.[2] s.[3] s.[4] 
       let x = int32 c
       if x < 0 || x > 255 then 
           fail args lexbuf (FSComp.SR.lexInvalidCharLiteral()) (CHAR c)
       else
           CHAR c }

 | '\'' trigraph '\'' 'B'
     { let s = lexeme lexbuf 
       let x = int32 (trigraph s.[2] s.[3] s.[4])
       if x < 0 || x > 255 then 
           fail args lexbuf (FSComp.SR.lexInvalidByteLiteral()) (UINT8(byte 0))
       else
           UINT8 (byte(x))  }

 | '\'' unicodeGraphShort '\''  'B'
     { let x = int32 (unicodeGraphShort (lexemeTrimBoth lexbuf 3 2))
       if x < 0 || x > 127 then 
           fail args lexbuf (FSComp.SR.lexInvalidByteLiteral()) (UINT8(byte 0))
       else
           UINT8 (byte(x))  }
     
 | '\'' hexGraphShort '\'' { CHAR (char (int32 (hexGraphShort (lexemeTrimBoth lexbuf 3 1)))) }

 | '\'' unicodeGraphShort '\'' { CHAR (char (int32 (unicodeGraphShort (lexemeTrimBoth lexbuf 3 1)))) }

 | '\'' unicodeGraphLong '\''  
     { match unicodeGraphLong (lexemeTrimBoth lexbuf 3 1) with
       | SingleChar(c) -> CHAR (char c)
       | _ -> fail args lexbuf  (FSComp.SR.lexThisUnicodeOnlyInStringLiterals()) (CHAR (char 0)) }

 | "(*IF-FSHARP"    
     { if not skip then (COMMENT (LexCont.Token args.ifdefStack)) else token args skip lexbuf }

 | "(*F#"            
     { if not skip then (COMMENT (LexCont.Token args.ifdefStack)) else token args skip lexbuf }

 | "ENDIF-FSHARP*)" 
     { if not skip then (COMMENT (LexCont.Token args.ifdefStack)) else token args skip lexbuf  }

 | "F#*)"           
     { if not skip then (COMMENT (LexCont.Token args.ifdefStack)) else token args skip lexbuf }

 | "(*)"            
     { LPAREN_STAR_RPAREN }

 | "(*"
     { let m = lexbuf.LexemeRange 
       if not skip then (COMMENT (LexCont.Comment(args.ifdefStack,1,m))) else comment (1,m,args) skip lexbuf }

 | "(*IF-CAML*)" |  "(*IF-OCAML*)" 
     { let m = lexbuf.LexemeRange 
       if not skip then (COMMENT (LexCont.MLOnly(args.ifdefStack,m))) else mlOnly m args skip lexbuf }

 | '"' 
     { let buf,fin,m = startString args lexbuf 
       if not skip then (STRING_TEXT (LexCont.String(args.ifdefStack,m))) else string (buf,fin,m,args) skip lexbuf }
      
 | '"' '"' '"' 
     { let buf,fin,m = startString args lexbuf 
       if not skip then (STRING_TEXT (LexCont.TripleQuoteString(args.ifdefStack,m))) else tripleQuoteString (buf,fin,m,args) skip lexbuf }
      
 | '$' '"' 
     { fail args lexbuf  (FSComp.SR.lexTokenReserved()) (WHITESPACE (LexCont.Token args.ifdefStack)) }
      
 | '@' '"' 
     { let buf,fin,m = startString args lexbuf 
       if not skip then (STRING_TEXT (LexCont.VerbatimString(args.ifdefStack,m))) else verbatimString (buf,fin,m,args) skip lexbuf }

 | truewhite+  
     { if skip then token args skip lexbuf
       else WHITESPACE (LexCont.Token args.ifdefStack) }

 | offwhite+  
     { if args.lightSyntaxStatus.Status then errorR(Error(FSComp.SR.lexTabsNotAllowed(),lexbuf.LexemeRange))
       if not skip then (WHITESPACE (LexCont.Token args.ifdefStack)) else token args skip lexbuf }

 | "////" op_char* 
     { // 4+ slash are 1-line comments, online 3 slash are XmlDoc 
       let m = lexbuf.LexemeRange 
       if not skip then (LINE_COMMENT (LexCont.SingleLineComment(args.ifdefStack,1,m))) else singleLineComment (None,1,m,args) skip lexbuf }

 | "///" op_char*
     { // Match exactly 3 slash, 4+ slash caught by preceding rule 
       let m = lexbuf.LexemeRange
       let doc = lexemeTrimLeft lexbuf 3  
       let sb = (new StringBuilder(100)).Append(doc)
       if not skip then (LINE_COMMENT (LexCont.SingleLineComment(args.ifdefStack,1,m))) else singleLineComment (Some sb,1,m,args) skip lexbuf }

 | "//" op_char*
     { // Need to read all operator symbols too, otherwise it might be parsed by a rule below 
       let m = lexbuf.LexemeRange
       if not skip then (LINE_COMMENT (LexCont.SingleLineComment(args.ifdefStack,1,m))) else singleLineComment (None,1,m,args) skip lexbuf }

 | newline 
     { newline lexbuf; if not skip then (WHITESPACE (LexCont.Token args.ifdefStack)) else token args skip lexbuf }

 | '`' '`' ([^'`' '\n' '\r' '\t'] | '`' [^'`''\n' '\r' '\t']) + '`' '`' 
     { Keywords.IdentifierToken args lexbuf (lexemeTrimBoth lexbuf 2 2) }

 | ('#' anywhite* | "#line" anywhite+ ) digit+ anywhite* ('@'? "\"" [^'\n''\r''"']+ '"')? anywhite* newline
     {  let pos = lexbuf.EndPos 
        if skip then 
          let s = lexeme lexbuf 
          let rec parseLeadingDirective n = 
            match s.[n] with 
            | c when c >= 'a' && c <= 'z' -> parseLeadingDirective (n+1) 
            | _ -> parseLeadingWhitespace n // goto the next state
          
          and parseLeadingWhitespace n = 
            match s.[n] with 
            | ' ' | '\t' -> parseLeadingWhitespace (n+1) 
            | _ -> parseLineNumber n n // goto the next state
          
          and parseLineNumber start n = 
            match s.[n] with 
            | c when c >= '0' && c <= '9' -> parseLineNumber start (n+1)
            | _ -> let text =  (String.sub s start (n-start)) 
                   let lineNumber = 
                       try int32 text
                       with err -> errorR(Error(FSComp.SR.lexInvalidLineNumber(text),lexbuf.LexemeRange)); 0
                   lineNumber, parseWhitespaceBeforeFile n // goto the next state
          
          and parseWhitespaceBeforeFile n =  
            match s.[n] with 
            | ' ' | '\t' | '@' -> parseWhitespaceBeforeFile (n+1) 
            | '"' -> Some (parseFile (n+1) (n+1))
            | _ -> None
          
          and parseFile start n =   
            match s.[n] with 
            | '"' -> String.sub s start (n-start)  
            | _ -> parseFile start (n+1) 

          // Call the parser
          let line,file = parseLeadingDirective 1 

          // Construct the new position
          if args.applyLineDirectives then 
              lexbuf.EndPos <- pos.ApplyLineDirective((match file with Some f -> fileIndexOfFile f | None -> pos.FileIndex), line)
          else
              // add a newline when we don't apply a directive since we consumed a newline getting here
              newline lexbuf
          token args skip lexbuf 
        else
          // add a newline when we don't apply a directive since we consumed a newline getting here
          newline lexbuf
          (HASH_LINE (LexCont.Token args.ifdefStack)) }
            
 | "<@" { checkExprOp lexbuf; LQUOTE ("<@ @>", false) }

 | "<@@" { checkExprOp lexbuf; LQUOTE ("<@@ @@>", true) }

 | "@>" { checkExprOp lexbuf; RQUOTE ("<@ @>", false) }

 | "@@>" { checkExprOp lexbuf; RQUOTE ("<@@ @@>", true) }

 | '#' { HASH }

 | '&' { AMP }

 | "&&" { AMP_AMP }

 | "||" { BAR_BAR }

 | '\'' { QUOTE }

 | '(' { LPAREN }

 | ')' { RPAREN }

 | '*' { STAR }

 | ',' { COMMA }

 | "->" { RARROW }

 | "?" { QMARK }

 | "??" { QMARK_QMARK }

 | ".." { DOT_DOT }

 | "..^" { DOT_DOT_HAT }

 | "." { DOT }

 | ":" { COLON }

 | "::" { COLON_COLON }

 | ":>" { COLON_GREATER }

 | "@>." { RQUOTE_DOT ("<@ @>",false) }

 | "@@>." { RQUOTE_DOT ("<@@ @@>",true) }

 | ">|]" { GREATER_BAR_RBRACK }

 | ":?>" { COLON_QMARK_GREATER }

 | ":?" { COLON_QMARK }

 | ":=" { COLON_EQUALS }

 | ";;" { SEMICOLON_SEMICOLON }

 | ";" { SEMICOLON }

 | "<-" { LARROW }

 | "=" { EQUALS }

 | "[" { LBRACK }

 | "[|" { LBRACK_BAR }

 | "{|" { LBRACE_BAR }

 | "<" { LESS false }

 | ">" { GREATER false }

 | "[<" { LBRACK_LESS }

 | "]" { RBRACK }

 | "|]" { BAR_RBRACK }

 | "|}" { BAR_RBRACE }

 | ">]" { GREATER_RBRACK }

 | "{" { LBRACE }

 | "|" { BAR }

 | "}" { RBRACE }

 | "$" { DOLLAR }

 | "%" { PERCENT_OP("%") }

 | "%%" { PERCENT_OP("%%") }

 | "-" { MINUS }

 | "~" { RESERVED }

 | "`" { RESERVED }

 | ignored_op_char* '*' '*'                    op_char* { checkExprOp lexbuf; INFIX_STAR_STAR_OP(lexeme lexbuf) }

 | ignored_op_char* ('*' | '/'|'%')            op_char* { checkExprOp lexbuf; INFIX_STAR_DIV_MOD_OP(lexeme lexbuf) }

 | ignored_op_char* ('+'|'-')                  op_char* { checkExprOp lexbuf; PLUS_MINUS_OP(lexeme lexbuf) }

 | ignored_op_char* ('@'|'^')                  op_char* { checkExprOp lexbuf; INFIX_AT_HAT_OP(lexeme lexbuf) }

 | ignored_op_char* ('=' | "!=" | '<' | '>' | '$')  op_char* { checkExprOp lexbuf; INFIX_COMPARE_OP(lexeme lexbuf) }

 | ignored_op_char* ('&')                      op_char* { checkExprOp lexbuf; INFIX_AMP_OP(lexeme lexbuf) }

 | ignored_op_char* '|'                        op_char* { checkExprOp lexbuf; INFIX_BAR_OP(lexeme lexbuf) }

 | ignored_op_char* ('!' | '~' )               op_char* { checkExprOp lexbuf; PREFIX_OP(lexeme lexbuf) }

 | ".[]"  | ".[]<-" | ".[,]<-" | ".[,,]<-" | ".[,,,]<-" | ".[,,,]" | ".[,,]" | ".[,]" | ".[..]" | ".[..,..]" | ".[..,..,..]" | ".[..,..,..,..]"

 | ".()"  | ".()<-"  { FUNKY_OPERATOR_NAME(lexeme lexbuf) }

 | "#!" op_char* 
   { // Treat shebangs like regular comments, but they are only allowed at the start of a file
       let m = lexbuf.LexemeRange
       let tok = shouldStartFile args lexbuf m (0,FSComp.SR.lexHashBangMustBeFirstInFile()) (LINE_COMMENT (LexCont.SingleLineComment(args.ifdefStack,1,m)))
       if not skip then tok else singleLineComment (None,1,m,args) skip lexbuf }

 | "#light" anywhite* 
 | ("#indent" | "#light") anywhite+ "\"on\""
   { if args.lightSyntaxStatus.ExplicitlySet && args.lightSyntaxStatus.WarnOnMultipleTokens then 
         warning(Error((0,"#light should only occur as the first non-comment text in an F# source file"),lexbuf.LexemeRange))
     // TODO unreachable error above, I think? - brianmcn 
     args.lightSyntaxStatus.Status <- true 
     if not skip then (HASH_LIGHT (LexCont.Token args.ifdefStack)) else token args skip lexbuf } 

 | ("#indent" | "#light") anywhite+ "\"off\"" 
   { args.lightSyntaxStatus.Status <- false 
     mlCompatWarning (FSComp.SR.lexIndentOffForML()) lexbuf.LexemeRange
     if not skip then (HASH_LIGHT (LexCont.Token args.ifdefStack)) else token args skip lexbuf } 
   
 | anywhite* "#if" anywhite+ anystring
   { let m = lexbuf.LexemeRange   
     let lookup id = List.contains id args.defines
     let lexed = lexeme lexbuf
     let isTrue = evalIfDefExpression lexbuf.StartPos lexbuf.SupportsFeature args lookup lexed
     args.ifdefStack <- (IfDefIf,m) :: args.ifdefStack
     
     // Get the token; make sure it starts at zero position & return
     let cont, f = 
       ( if isTrue then (LexCont.EndLine(LexerEndlineContinuation.Token(args.ifdefStack)), endline (LexerEndlineContinuation.Token args.ifdefStack) args skip)
         else (LexCont.EndLine(LexerEndlineContinuation.Skip(args.ifdefStack,0,m)), endline (LexerEndlineContinuation.Skip(args.ifdefStack,0,m)) args skip) )         
     let tok = shouldStartLine args lexbuf m (FSComp.SR.lexHashIfMustBeFirst()) (HASH_IF(m,lexed,cont))
     if not skip then tok else f lexbuf }

 | anywhite* "#else" anywhite* ("//" [^'\n''\r']*)?
   { let lexed = (lexeme lexbuf)
     match args.ifdefStack with
     | [] ->  LEX_FAILURE (FSComp.SR.lexHashElseNoMatchingIf())
     | (IfDefElse,_) :: _rest -> LEX_FAILURE (FSComp.SR.lexHashEndifRequiredForElse())
     | (IfDefIf,_) :: rest -> 
       let m = lexbuf.LexemeRange 
       args.ifdefStack <- (IfDefElse,m) :: rest
       let tok = HASH_ELSE(m,lexed, LexCont.EndLine(LexerEndlineContinuation.Skip(args.ifdefStack,0,m)))
       let tok = shouldStartLine args lexbuf m (FSComp.SR.lexHashElseMustBeFirst()) tok
       if not skip then tok else endline (LexerEndlineContinuation.Skip(args.ifdefStack,0,m)) args skip lexbuf }

 | anywhite* "#endif" anywhite* ("//" [^'\n''\r']*)?
   { let lexed = (lexeme lexbuf) 
     let m = lexbuf.LexemeRange 
     match args.ifdefStack with
     | []->  LEX_FAILURE (FSComp.SR.lexHashEndingNoMatchingIf())
     | _ :: rest ->  
        args.ifdefStack <- rest          
        let tok = HASH_ENDIF(m,lexed,LexCont.EndLine(LexerEndlineContinuation.Token(args.ifdefStack))) 
        let tok = shouldStartLine args lexbuf m (FSComp.SR.lexHashEndifMustBeFirst()) tok 
        if not skip then tok else endline (LexerEndlineContinuation.Token(args.ifdefStack)) args skip lexbuf }

 | "#if" 
   { let tok = fail args lexbuf (FSComp.SR.lexHashIfMustHaveIdent()) (WHITESPACE (LexCont.Token args.ifdefStack)) 
     if not skip then tok else token args skip lexbuf }

 | surrogateChar surrogateChar

 | _ 
   { unexpectedChar lexbuf }     

 | eof 
   { EOF (LexCont.Token args.ifdefStack) }

// Skips INACTIVE code until if finds #else / #endif matching with the #if or #else 

and ifdefSkip n m args skip = parse               
 | anywhite* "#if" anywhite+ anystring
   { let m = lexbuf.LexemeRange    
     
     // If #if is the first thing on the line then increase depth, otherwise skip, because it is invalid (e.g. "(**) #if ...")
     if (m.StartColumn <> 0) then
       if not skip then (INACTIVECODE (LexCont.IfDefSkip(args.ifdefStack,n,m))) else ifdefSkip n m args skip lexbuf
     else
       let tok = INACTIVECODE(LexCont.EndLine(LexerEndlineContinuation.Skip(args.ifdefStack,n+1,m))) 
       if not skip then tok else endline (LexerEndlineContinuation.Skip(args.ifdefStack,n+1,m)) args skip lexbuf }

  | anywhite* "#else" anywhite* ("//" [^'\n''\r']*)?
    { let lexed = (lexeme lexbuf) 
      let m = lexbuf.LexemeRange  
           
      // If #else is the first thing on the line then process it, otherwise ignore, because it is invalid (e.g. "(**) #else ...")
      if (m.StartColumn <> 0) then
        if not skip then (INACTIVECODE (LexCont.IfDefSkip(args.ifdefStack,n,m))) else ifdefSkip n m args skip lexbuf
      elif n = 0 then 
         match args.ifdefStack with
         | []->  LEX_FAILURE (FSComp.SR.lexHashElseNoMatchingIf())
         | (IfDefElse,_) :: _rest -> LEX_FAILURE (FSComp.SR.lexHashEndifRequiredForElse())
         | (IfDefIf,_) :: rest -> 
           let m = lexbuf.LexemeRange  
           args.ifdefStack <- (IfDefElse,m) :: rest
           if not skip then (HASH_ELSE(m,lexed,LexCont.EndLine(LexerEndlineContinuation.Token(args.ifdefStack)))) else endline (LexerEndlineContinuation.Token(args.ifdefStack)) args skip lexbuf 
       else
         if not skip then (INACTIVECODE(LexCont.EndLine(LexerEndlineContinuation.Skip(args.ifdefStack,n,m)))) else endline (LexerEndlineContinuation.Skip(args.ifdefStack,n,m)) args skip lexbuf }
          
  | anywhite* "#endif" anywhite* ("//" [^'\n''\r']*)?
    { let lexed = lexeme lexbuf
      let m = lexbuf.LexemeRange  
      
      // If #endif is the first thing on the line then process it, otherwise ignore, because it is invalid (e.g. "(**) #endif ...")
      if (m.StartColumn <> 0) then
          if not skip then (INACTIVECODE (LexCont.IfDefSkip(args.ifdefStack,n,m))) else ifdefSkip n m args skip lexbuf
      elif n = 0 then 
          match args.ifdefStack with
          | [] ->  LEX_FAILURE (FSComp.SR.lexHashEndingNoMatchingIf())
          | _ :: rest -> 
              args.ifdefStack <- rest
              if not skip then (HASH_ENDIF(m,lexed,LexCont.EndLine(LexerEndlineContinuation.Token(args.ifdefStack)))) else endline (LexerEndlineContinuation.Token(args.ifdefStack)) args skip lexbuf 
       else
           let tok = INACTIVECODE(LexCont.EndLine(LexerEndlineContinuation.Skip(args.ifdefStack,n-1,m)))
           let tok = shouldStartLine args lexbuf m (FSComp.SR.lexWrongNestedHashEndif()) tok
           if not skip then tok else endline (LexerEndlineContinuation.Skip(args.ifdefStack,(n-1),m)) args skip lexbuf }
           
  | newline 
    { newline lexbuf; ifdefSkip n m args skip lexbuf }
    
  | [^ ' ' '\n' '\r' ]+

  | anywhite+

  | surrogateChar surrogateChar

  | _    
    { // This tries to be nice and get tokens as 'words' because VS uses this when selecting stuff
      if not skip then (INACTIVECODE (LexCont.IfDefSkip(args.ifdefStack,n,m))) else ifdefSkip n m args skip lexbuf }

  | eof  
    { EOF (LexCont.IfDefSkip(args.ifdefStack,n,m)) }

// Called after lexing #if IDENT/#else/#endif - this checks whether there is nothing except end of line 
// or end of file and then calls the lexing function specified by 'cont' - either token or ifdefSkip 
and endline cont args skip = parse
 | newline
   { newline lexbuf 
     match cont with
     | LexerEndlineContinuation.Token(ifdefStack) -> if not skip then (WHITESPACE(LexCont.Token ifdefStack)) else token args skip lexbuf
     | LexerEndlineContinuation.Skip(ifdefStack, n, m) -> if not skip then (INACTIVECODE (LexCont.IfDefSkip(ifdefStack,n,m))) else ifdefSkip n m args skip lexbuf
   }

 | eof
   { match cont with
     | LexerEndlineContinuation.Token(ifdefStack) -> (EOF(LexCont.Token ifdefStack))
     | LexerEndlineContinuation.Skip(ifdefStack, n, m) -> (EOF(LexCont.IfDefSkip(ifdefStack,n,m)))
   }

 | [^'\r' '\n']+

 | _
   { let tok = fail args lexbuf (FSComp.SR.pplexExpectedSingleLineComment()) (WHITESPACE (LexCont.Token args.ifdefStack))
     if not skip then tok else token args skip lexbuf }     

and string sargs skip = parse
 |  '\\' newline anywhite* 
    { let (_buf,_fin,m,args) = sargs 
      newline lexbuf 
      if not skip then (STRING_TEXT (LexCont.String(args.ifdefStack,m)))  else string sargs skip lexbuf }

 |  escape_char
    { let (buf,_fin,m,args) = sargs 
      addByteChar buf (escape (lexeme lexbuf).[1])
      if not skip then (STRING_TEXT (LexCont.String(args.ifdefStack,m)))  else string sargs skip lexbuf } 

 | trigraph
    { let (buf,_fin,m,args) = sargs 
      let s = lexeme lexbuf 
      addByteChar buf (trigraph s.[1] s.[2] s.[3])
      if not skip then (STRING_TEXT (LexCont.String(args.ifdefStack,m)))  else string sargs skip lexbuf }

 | hexGraphShort
    { let (buf,_fin,m,args) = sargs 
      addUnicodeChar buf (int (hexGraphShort (lexemeTrimLeft lexbuf 2)))
      if not skip then (STRING_TEXT (LexCont.String(args.ifdefStack,m)))  else string sargs skip lexbuf  }
      
 | unicodeGraphShort
    { let (buf,_fin,m,args) = sargs 
      addUnicodeChar buf (int (unicodeGraphShort (lexemeTrimLeft lexbuf 2)))
      if not skip then (STRING_TEXT (LexCont.String(args.ifdefStack,m)))  else string sargs skip lexbuf  }
     
 | unicodeGraphLong
    { let (buf,_fin,m,args) = sargs
      let hexChars = lexemeTrimLeft lexbuf 2
      let result () = if not skip then (STRING_TEXT (LexCont.String(args.ifdefStack,m))) else string sargs skip lexbuf
      match unicodeGraphLong hexChars with
      | Invalid ->
          fail args lexbuf (FSComp.SR.lexInvalidUnicodeLiteral hexChars) (result ())
      | SingleChar(c) ->
          addUnicodeChar buf (int c)
          result ()
      | SurrogatePair(hi, lo) -> 
          addUnicodeChar buf (int hi)
          addUnicodeChar buf (int lo)
          result () }
     
 |  '"' 
    { let (buf,fin,_m,_args) = sargs 
      let m2 = lexbuf.LexemeRange  
      callStringFinisher fin buf m2 false }

 |  '"''B' 
    { let (buf,fin,_m,_args) = sargs 
      let m2 = lexbuf.LexemeRange 
      callStringFinisher fin buf m2 true }

 | newline
    { let (buf,_fin,m,args) = sargs 
      newline lexbuf 
      addUnicodeString buf (lexeme lexbuf) 
      if not skip then (STRING_TEXT (LexCont.String(args.ifdefStack,m)))  else string sargs skip lexbuf }

 | ident  
    { let (buf,_fin,m,args) = sargs  
      addUnicodeString buf (lexeme lexbuf) 
      if not skip then (STRING_TEXT (LexCont.String(args.ifdefStack,m)))  else string sargs skip lexbuf }

 | integer 
 | xinteger
    { let (buf,_fin,m,args) = sargs 
      addUnicodeString buf (lexeme lexbuf) 
      if not skip then (STRING_TEXT (LexCont.String(args.ifdefStack,m)))  else string sargs skip lexbuf }

 | anywhite +  
    { let (buf,_fin,m,args) = sargs 
      addUnicodeString buf (lexeme lexbuf) 
      if not skip then (STRING_TEXT (LexCont.String(args.ifdefStack,m)))  else string sargs skip lexbuf }

 | eof  
    { let (_buf,_fin,m,args) = sargs 
      EOF (LexCont.String(args.ifdefStack,m)) }

 | surrogateChar surrogateChar // surrogate code points always come in pairs      

 | _ 
    { let (buf,_fin,m,args) = sargs 
      addUnicodeString buf (lexeme lexbuf) 
      if not skip then (STRING_TEXT (LexCont.String(args.ifdefStack,m))) else string sargs skip lexbuf }

and verbatimString sargs skip = parse
 |  '"' '"'
   { let (buf,_fin,m,args) = sargs 
     addByteChar buf '\"'
     if not skip then (STRING_TEXT (LexCont.VerbatimString(args.ifdefStack,m)))  else verbatimString sargs skip lexbuf } 

 |  '"' 
    { let (buf,fin,_m,_args) = sargs 
      let m2 = lexbuf.LexemeRange 
      callStringFinisher fin buf m2 false }

 |  '"''B' 
    { let (buf,fin,_m,_args) = sargs 
      let m2 = lexbuf.LexemeRange 
      callStringFinisher fin buf m2 true }

 | newline 
    { let (buf,_fin,m,args) = sargs 
      newline lexbuf 
      addUnicodeString buf (lexeme lexbuf) 
      if not skip then (STRING_TEXT (LexCont.VerbatimString(args.ifdefStack,m)))  else verbatimString sargs skip lexbuf }

 | ident  
    { let (buf,_fin,m,args) = sargs 
      addUnicodeString buf (lexeme lexbuf) 
      if not skip then (STRING_TEXT (LexCont.VerbatimString(args.ifdefStack,m)))  else verbatimString sargs skip lexbuf }

 | integer 
 | xinteger
    { let (buf,_fin,m,args) = sargs 
      addUnicodeString buf (lexeme lexbuf) 
      if not skip then (STRING_TEXT (LexCont.VerbatimString(args.ifdefStack,m)))  else verbatimString sargs skip lexbuf }

 | anywhite +  
    { let (buf,_fin,m,args) = sargs 
      addUnicodeString buf (lexeme lexbuf) 
      if not skip then (STRING_TEXT (LexCont.VerbatimString(args.ifdefStack,m)))  else verbatimString sargs skip lexbuf }

 | eof 
    { let (_buf,_fin,m,args) = sargs 
      EOF (LexCont.VerbatimString(args.ifdefStack,m)) }
 | surrogateChar surrogateChar // surrogate code points always come in pairs            
 | _ 
    { let (buf,_fin,m,args) = sargs 
      addUnicodeString buf (lexeme lexbuf) 
      if not skip then (STRING_TEXT (LexCont.VerbatimString(args.ifdefStack,m))) else verbatimString sargs skip lexbuf }

and tripleQuoteString sargs skip = parse
 |  '"' '"' '"' 
    { let (buf,fin,_m,_args) = sargs 
      let m2 = lexbuf.LexemeRange 
      callStringFinisher fin buf m2 false }

 | newline 
    { let (buf,_fin,m,args) = sargs 
      newline lexbuf 
      addUnicodeString buf (lexeme lexbuf) 
      if not skip then (STRING_TEXT (LexCont.TripleQuoteString(args.ifdefStack,m)))  else tripleQuoteString sargs skip lexbuf }

// The rest is to break into pieces to allow double-click-on-word and other such things 
 | ident  
    { let (buf,_fin,m,args) = sargs 
      addUnicodeString buf (lexeme lexbuf) 
      if not skip then (STRING_TEXT (LexCont.TripleQuoteString(args.ifdefStack,m)))  else tripleQuoteString sargs skip lexbuf }

 | integer 
 | xinteger
    { let (buf,_fin,m,args) = sargs 
      addUnicodeString buf (lexeme lexbuf) 
      if not skip then (STRING_TEXT (LexCont.TripleQuoteString(args.ifdefStack,m)))  else tripleQuoteString sargs skip lexbuf }

 | anywhite +  
    { let (buf,_fin,m,args) = sargs 
      addUnicodeString buf (lexeme lexbuf) 
      if not skip then (STRING_TEXT (LexCont.TripleQuoteString(args.ifdefStack,m)))  else tripleQuoteString sargs skip lexbuf }

 | eof 
    { let (_buf,_fin,m,args) = sargs 
      EOF (LexCont.TripleQuoteString(args.ifdefStack,m)) }

 | surrogateChar surrogateChar // surrogate code points always come in pairs            
 | _ 
    { let (buf,_fin,m,args) = sargs 
      addUnicodeString buf (lexeme lexbuf) 
      if not skip then (STRING_TEXT (LexCont.TripleQuoteString(args.ifdefStack,m))) else tripleQuoteString sargs skip lexbuf }

// Parsing single-line comment - we need to split it into words for Visual Studio IDE 
and singleLineComment cargs skip = parse 
 | newline
     { let buff,_n,_m,args = cargs 
       trySaveXmlDoc lexbuf buff
       newline lexbuf 
       // Saves the documentation (if we're collecting any) into a buffer-local variable.
       if not skip then (LINE_COMMENT (LexCont.Token args.ifdefStack)) else token args skip lexbuf }
 
 | eof 
     { let _, _n,_m,args = cargs 
       // NOTE: it is legal to end a file with this comment, so we'll return EOF as a token 
       EOF (LexCont.Token args.ifdefStack) } 
      
 | [^ ' ' '\n' '\r' ]+
 | anywhite+
     { let buff,n,m,args = cargs 
       // Append the current token to the XML documentation if we're collecting it 
       tryAppendXmlDoc buff (lexeme lexbuf)
       if not skip then (LINE_COMMENT (LexCont.SingleLineComment(args.ifdefStack,n,m))) else singleLineComment (buff,n,m,args) skip lexbuf  } 
       
 | surrogateChar surrogateChar
 | _ { let _, _n,_m,args = cargs 
      if not skip then (LINE_COMMENT (LexCont.Token args.ifdefStack)) else token args skip lexbuf }

       
and comment cargs skip = parse
 |  char
    { let n,m,args = cargs 
      if not skip then (COMMENT (LexCont.Comment(args.ifdefStack,n,m))) else comment (n,m,args) skip lexbuf  } 
    
 | '"'   
    { let n,m,args = cargs 
      if not skip then (COMMENT (LexCont.StringInComment(args.ifdefStack,n,m))) else stringInComment n m args skip lexbuf }

 | '"' '"' '"'  
    { let n,m,args = cargs 
      if not skip then (COMMENT (LexCont.TripleQuoteStringInComment(args.ifdefStack,n,m))) else tripleQuoteStringInComment n m args skip lexbuf }

 | '@' '"'
    { let n,m,args = cargs 
      if not skip then (COMMENT (LexCont.VerbatimStringInComment(args.ifdefStack,n,m))) else verbatimStringInComment n m args skip lexbuf }

 | "(*)"
    { let n,m,args = cargs 
      if not skip then (COMMENT (LexCont.Comment(args.ifdefStack,n,m))) else comment cargs skip lexbuf }

 | '(' '*'
    { let n,m,args = cargs 
      if not skip then (COMMENT (LexCont.Comment(args.ifdefStack,n+1,m))) else comment (n+1,m,args) skip lexbuf }
     
 | newline
    { let n,m,args = cargs 
      newline lexbuf 
      if not skip then (COMMENT (LexCont.Comment(args.ifdefStack,n,m))) else comment cargs skip lexbuf }
 | "*)" 
    { 
      let n,m,args = cargs 
      if n > 1 then if not skip then (COMMENT (LexCont.Comment(args.ifdefStack,n-1,m))) else comment (n-1,m,args) skip lexbuf 
      else if not skip then (COMMENT (LexCont.Token args.ifdefStack)) else token args skip lexbuf }
      
 | anywhite+
 | [^ '\'' '(' '*' '\n' '\r' '"' ')' '@' ' ' '\t' ]+  
    { let n,m,args = cargs 
      if not skip then (COMMENT (LexCont.Comment(args.ifdefStack,n,m))) else comment cargs skip lexbuf }
    
 | eof 
     { let n,m,args = cargs 
       EOF (LexCont.Comment(args.ifdefStack,n,m)) }
     
 | surrogateChar surrogateChar
 | _ { let n,m,args = cargs 
       if not skip then (COMMENT (LexCont.Comment(args.ifdefStack,n,m))) else comment (n,m,args) skip lexbuf }

and stringInComment n m args skip = parse
 // Follow string lexing, skipping tokens until it finishes 
 |  '\\' newline anywhite* 
     { newline lexbuf 
       if not skip then (COMMENT (LexCont.StringInComment(args.ifdefStack,n,m))) else stringInComment n m args skip lexbuf }

 | escape_char
 | trigraph
 | hexGraphShort
 | unicodeGraphShort
 | unicodeGraphLong
 | ident  
 | integer
 | xinteger
 | anywhite +  
     { if not skip then (COMMENT (LexCont.StringInComment(args.ifdefStack,n,m))) else stringInComment n m args skip lexbuf }


 | '"' 
     { if not skip then (COMMENT (LexCont.Comment(args.ifdefStack,n,m))) else comment (n,m,args) skip lexbuf }
     
 | newline 
     { newline lexbuf  
       if not skip then (COMMENT (LexCont.StringInComment(args.ifdefStack,n,m))) else stringInComment n m args skip lexbuf }
     
 | eof 
     { EOF (LexCont.StringInComment(args.ifdefStack,n,m)) }
     
 | surrogateChar surrogateChar
 | _  
     { if not skip then (COMMENT (LexCont.StringInComment(args.ifdefStack,n,m))) else stringInComment n m args skip lexbuf }

and verbatimStringInComment n m args skip = parse
 // Follow verbatimString lexing, in short, skip double-quotes and other chars until we hit a single quote 
 | '"' '"'
     { if not skip then (COMMENT (LexCont.VerbatimStringInComment(args.ifdefStack,n,m))) else verbatimStringInComment n m args skip lexbuf }

 | '"' 
     { if not skip then (COMMENT (LexCont.Comment(args.ifdefStack,n,m))) else comment (n,m,args) skip lexbuf }

 | ident  
 | integer 
 | xinteger
 | anywhite +  
     { if not skip then (COMMENT (LexCont.VerbatimStringInComment(args.ifdefStack,n,m))) else verbatimStringInComment n m args skip lexbuf }
     
 | newline 
     { newline lexbuf
       if not skip then (COMMENT (LexCont.VerbatimStringInComment(args.ifdefStack,n,m))) else verbatimStringInComment n m args skip lexbuf }
     
 | eof 
     { EOF (LexCont.VerbatimStringInComment(args.ifdefStack,n,m)) }
 
 | surrogateChar surrogateChar
 | _  
     { if not skip then (COMMENT (LexCont.VerbatimStringInComment(args.ifdefStack,n,m))) else verbatimStringInComment n m args skip lexbuf }
     
and tripleQuoteStringInComment n m args skip = parse
 // Follow tripleQuoteString lexing 
 | '"' '"' '"'
     { if not skip then (COMMENT (LexCont.Comment(args.ifdefStack,n,m))) else comment (n,m,args) skip lexbuf }

 | ident  
 | integer 
 | xinteger
 | anywhite +  
     { if not skip then (COMMENT (LexCont.TripleQuoteStringInComment(args.ifdefStack,n,m))) else tripleQuoteStringInComment n m args skip lexbuf }
     
 | newline 
     { newline lexbuf
       if not skip then (COMMENT (LexCont.TripleQuoteStringInComment(args.ifdefStack,n,m))) else tripleQuoteStringInComment n m args skip lexbuf }
     
 | eof 
     { EOF (LexCont.TripleQuoteStringInComment(args.ifdefStack,n,m)) }
 
 | surrogateChar surrogateChar
 | _  
     { if not skip then (COMMENT (LexCont.TripleQuoteStringInComment(args.ifdefStack,n,m))) else tripleQuoteStringInComment n m args skip lexbuf }
     

and mlOnly m args skip = parse
 | "\""
     { let buf = ByteBuffer.Create 100 
       let m2 = lexbuf.LexemeRange 
       let _ = string (buf,defaultStringFinisher,m2,args) skip lexbuf 
       if not skip then (COMMENT (LexCont.MLOnly(args.ifdefStack,m))) else mlOnly m args skip lexbuf }

 | newline 
     { newline lexbuf;  if not skip then (COMMENT (LexCont.MLOnly(args.ifdefStack,m))) else mlOnly m args skip lexbuf }

 | "(*ENDIF-CAML*)"  
     {  if not skip then (COMMENT (LexCont.Token args.ifdefStack)) else token args skip lexbuf }

 | "(*ENDIF-OCAML*)" 
     {  if not skip then (COMMENT (LexCont.Token args.ifdefStack)) else token args skip lexbuf }

 | [^ '(' '"' '\n' '\r' ]+  
     { if not skip then (COMMENT (LexCont.MLOnly(args.ifdefStack,m))) else mlOnly m args skip lexbuf }

 | eof 
     { EOF (LexCont.MLOnly(args.ifdefStack,m)) }

 | surrogateChar surrogateChar 
 | _ 
     {  if not skip then (COMMENT (LexCont.MLOnly(args.ifdefStack,m))) else mlOnly m args skip lexbuf }<|MERGE_RESOLUTION|>--- conflicted
+++ resolved
@@ -298,15 +298,10 @@
 
  | "match!"
      { MATCH_BANG }
-<<<<<<< HEAD
+
  | "and!"
      { AND_BANG(false) }
-=======
-
- | "and!"
-     { AND_BANG(false) }
-
->>>>>>> 522dd906
+
  | ident '!' 
      { let tok = Keywords.KeywordOrIdentifierToken args lexbuf (lexemeTrimRight lexbuf 1) 
        match tok with 
