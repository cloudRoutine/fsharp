--- conflicted
+++ resolved
@@ -6833,13 +6833,8 @@
         <note />
       </trans-unit>
       <trans-unit id="keywordDescriptionUse">
-<<<<<<< HEAD
-        <source>Used instead of let for values that implement IDisposable"</source>
-        <target state="translated">IDisposable" uygulayan değerler için let yerine kullanılır</target>
-=======
         <source>Used instead of let for values that implement IDisposable</source>
         <target state="needs-review-translation">Dispose'un boş kaynaklara çağrılmasını gerektiren değerler için let yerine kullanılır.</target>
->>>>>>> 2c8497bb
         <note />
       </trans-unit>
       <trans-unit id="keywordDescriptionUseBang">
