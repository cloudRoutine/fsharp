--- conflicted
+++ resolved
@@ -6833,13 +6833,8 @@
         <note />
       </trans-unit>
       <trans-unit id="keywordDescriptionUse">
-<<<<<<< HEAD
         <source>Used instead of let for values that implement IDisposable</source>
         <target state="needs-review-translation">用來對需要 Dispose 才能呼叫以釋放資源的值取代 let。</target>
-=======
-        <source>Used instead of let for values that implement IDisposable"</source>
-        <target state="translated">用來取代 let 以得出會實作 IDisposable" 的值</target>
->>>>>>> 809f4120
         <note />
       </trans-unit>
       <trans-unit id="keywordDescriptionUseBang">
