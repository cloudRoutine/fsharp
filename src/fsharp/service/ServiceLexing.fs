--- conflicted
+++ resolved
@@ -227,11 +227,7 @@
 
         | QUOTE | UNDERSCORE 
         | INFIX_AT_HAT_OP _        
-<<<<<<< HEAD
-          -> (FSharpTokenColorKind.Identifier , FSharpTokenCharKind.Identifier, FSharpTokenTriggerClass.None)
-=======
           -> (FSharpTokenColorKind.Identifier, FSharpTokenCharKind.Identifier, FSharpTokenTriggerClass.None)
->>>>>>> 88d18d99
 
         | LESS  _
           -> (FSharpTokenColorKind.Punctuation, FSharpTokenCharKind.Operator, FSharpTokenTriggerClass.ParamStart)  // for type provider static arguments
