<?xml version="1.0"?>
<package xmlns="http://schemas.microsoft.com/packaging/2012/06/nuspec.xsd">
    <metadata>
        <!-- rename to FSharp.Core when done -->
        <id>FSharp.Core</id>
        <title>FSharp.Core for F# 4.5</title>
        <summary>FSharp.Core for F# 4.5</summary>
        <description>
<<<<<<< HEAD
            FSharp.Core redistributables from Visual F# Tools version 10.1 For F# 4.1

=======
            FSharp.Core redistributables from Visual F# Tools version 10.2 For F# 4.5
>>>>>>> 469e050c
                Supported Platforms:
                    .NET Framework 4.5+ (net45)
                    netstandard1.6      (netstandard1.6)
                    netstandard2.0      (netstandard2.0)

                Commit hash: $githeadsha$.
        </description>
        <owners>$owners$</owners>
        <version>$version$</version>
        <authors>$authors$</authors>
        <copyright>$copyright$</copyright>
        <licenseUrl>$licenseUrl$</licenseUrl>
        <projectUrl>$projectUrl$</projectUrl>
        <iconUrl>http://fsharp.org/img/logo.png</iconUrl>
        <tags>$tags$</tags>
        <requireLicenseAcceptance>$requireLicenseAcceptance$</requireLicenseAcceptance>
        <language>en-US</language>
        <dependencies>
            <group targetFramework=".NETStandard1.6">
                <dependency id="System.Collections" version="4.0.11" />
                <dependency id="System.Console" version="4.0.0" />
                <dependency id="System.Diagnostics.Debug" version="4.0.11" />
                <dependency id="System.Diagnostics.Tools" version="4.0.1" />
                <dependency id="System.Globalization" version="4.0.11" />
                <dependency id="System.IO" version="4.1.0" />
                <dependency id="System.Linq" version="4.1.0" />
                <dependency id="System.Linq.Expressions" version="4.1.0" />
                <dependency id="System.Linq.Queryable" version="4.0.1" />
                <dependency id="System.Net.Requests" version="4.0.11" />
                <dependency id="System.Reflection" version="4.1.0" />
                <dependency id="System.Reflection.Extensions" version="4.0.1" />
                <dependency id="System.Resources.ResourceManager" version="4.0.1" />
                <dependency id="System.Runtime" version="4.1.0" />
                <dependency id="System.Runtime.Extensions" version="4.1.0" />
                <dependency id="System.Runtime.Numerics" version="4.0.1" />
                <dependency id="System.Text.RegularExpressions" version="4.1.0" />
                <dependency id="System.Threading" version="4.0.11" />
                <dependency id="System.Threading.Tasks" version="4.0.11" />
                <dependency id="System.Threading.Tasks.Parallel" version="4.0.1" />
                <dependency id="System.Threading.Thread" version="4.0.0" />
                <dependency id="System.Threading.ThreadPool" version="4.0.10" />
                <dependency id="System.Threading.Timer" version="4.0.1" />
            </group>
            <group targetFramework=".NETStandard2.0">
            </group>
            <group targetFramework="net45">
            </group>
        </dependencies>
    </metadata>
    <files>
        <file src="coreclr\bin\FSharp.Core.dll"          target="lib\netstandard1.6" />
        <file src="coreclr\bin\FSharp.Core.sigdata"      target="lib\netstandard1.6" />
        <file src="coreclr\bin\FSharp.Core.optdata"      target="lib\netstandard1.6" />
        <file src="coreclr\bin\FSharp.Core.xml"          target="lib\netstandard1.6" />

        <file src="net40\bin\FSharp.Core.dll"            target="lib\net45" />
        <file src="net40\bin\FSharp.Core.sigdata"        target="lib\net45" />
        <file src="net40\bin\FSharp.Core.optdata"        target="lib\net45" />
        <file src="net40\bin\FSharp.Core.xml"            target="lib\net45" />

        <!-- resources -->
        <file src="coreclr\bin\**\FSharp.Core.resources.dll" target="lib\netstandard1.6" />
        <file src="net40\bin\**\FSharp.Core.resources.dll"   target="lib\net45" />
    </files>
</package><|MERGE_RESOLUTION|>--- conflicted
+++ resolved
@@ -6,12 +6,8 @@
         <title>FSharp.Core for F# 4.5</title>
         <summary>FSharp.Core for F# 4.5</summary>
         <description>
-<<<<<<< HEAD
-            FSharp.Core redistributables from Visual F# Tools version 10.1 For F# 4.1
+            FSharp.Core redistributables from Visual F# Tools version 10.2 For F# 4.5
 
-=======
-            FSharp.Core redistributables from Visual F# Tools version 10.2 For F# 4.5
->>>>>>> 469e050c
                 Supported Platforms:
                     .NET Framework 4.5+ (net45)
                     netstandard1.6      (netstandard1.6)
