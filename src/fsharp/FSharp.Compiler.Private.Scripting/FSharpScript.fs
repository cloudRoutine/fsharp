--- conflicted
+++ resolved
@@ -24,7 +24,6 @@
 
     member __.ValueBound = fsi.ValueBound
 
-<<<<<<< HEAD
     [<CLIEvent>]
     member __.IncludePathAdded = fsi.IncludePathAdded
 
@@ -37,14 +36,6 @@
     [<CLIEvent>]
     member __.DependencyFailed = fsi.DependencyFailed
 
-    member __.ProvideInput = stdin.ProvideInput
-
-    member __.OutputProduced = outputProduced.Publish
-
-    member __.ErrorProduced = errorProduced.Publish
-
-=======
->>>>>>> 69a2525b
     member __.Fsi = fsi
 
     member __.Eval(code: string, ?cancellationToken: CancellationToken) =
