﻿<?xml version="1.0" encoding="utf-8"?>
<xliff xmlns="urn:oasis:names:tc:xliff:document:1.2" xmlns:xsi="http://www.w3.org/2001/XMLSchema-instance" version="1.2" xsi:schemaLocation="urn:oasis:names:tc:xliff:document:1.2 xliff-core-1.2-transitional.xsd">
  <file datatype="xml" source-language="en" target-language="zh-Hant" original="../FSIstrings.resx">
    <body>
      <trans-unit id="fsiOperationCouldNotBeCompleted">
        <source>Operation could not be completed due to earlier error</source>
<<<<<<< HEAD
        <target state="new">Operation could not be completed due to earlier error</target>
=======
        <target state="translated">因為先前發生錯誤，所以無法完成作業</target>
>>>>>>> e7597deb
        <note />
      </trans-unit>
      <trans-unit id="fsiOperationFailed">
        <source>Operation failed. The error text has been printed in the error stream. To return the corresponding FSharpErrorInfo use the EvalInteractionNonThrowing, EvalScriptNonThrowing or EvalExpressionNonThrowing</source>
<<<<<<< HEAD
        <target state="new">Operation failed. The error text has been printed in the error stream. To return the corresponding FSharpErrorInfo use the EvalInteractionNonThrowing, EvalScriptNonThrowing or EvalExpressionNonThrowing</target>
=======
        <target state="translated">作業失敗。錯誤文字已列印在錯誤資料流中。若要傳回相對應的 FSharpErrorInfo，請使用 EvalInteractionNonThrowing、EvalScriptNonThrowing 或 EvalExpressionNonThrowing</target>
>>>>>>> e7597deb
        <note />
      </trans-unit>
      <trans-unit id="stoppedDueToError">
        <source>Stopped due to error\n</source>
        <target state="translated">已因錯誤而停止\n</target>
        <note />
      </trans-unit>
      <trans-unit id="fsiUsage">
        <source>Usage: {0} &lt;options&gt; [script.fsx [&lt;arguments&gt;]]</source>
        <target state="translated">用法: {0} &lt;選項&gt; [script.fsx [&lt;引數&gt;]]</target>
        <note />
      </trans-unit>
      <trans-unit id="fsiInputFiles">
        <source>- INPUT FILES -</source>
        <target state="translated">- 輸入檔 -</target>
        <note />
      </trans-unit>
      <trans-unit id="fsiCodeGeneration">
        <source>- CODE GENERATION -</source>
        <target state="translated">- 程式碼產生 -</target>
        <note />
      </trans-unit>
      <trans-unit id="fsiErrorsAndWarnings">
        <source>- ERRORS AND WARNINGS -</source>
        <target state="translated">- 錯誤和警告 -</target>
        <note />
      </trans-unit>
      <trans-unit id="fsiLanguage">
        <source>- LANGUAGE -</source>
        <target state="translated">- 語言 -</target>
        <note />
      </trans-unit>
      <trans-unit id="fsiMiscellaneous">
        <source>- MISCELLANEOUS -</source>
        <target state="translated">- 其他 -</target>
        <note />
      </trans-unit>
      <trans-unit id="fsiAdvanced">
        <source>- ADVANCED -</source>
        <target state="translated">- 進階 -</target>
        <note />
      </trans-unit>
      <trans-unit id="fsiExceptionRaisedStartingServer">
        <source>Exception raised when starting remoting server.\n{0}</source>
        <target state="translated">啟動遠端處理伺服器時發生例外狀況。\n{0}</target>
        <note />
      </trans-unit>
      <trans-unit id="fsiUse">
        <source>Use the given file on startup as initial input</source>
        <target state="translated">啟動時使用所指定的檔案做為初始輸入</target>
        <note />
      </trans-unit>
      <trans-unit id="fsiLoad">
        <source>#load the given file on startup</source>
        <target state="translated">#load 啟動時指定的檔案</target>
        <note />
      </trans-unit>
      <trans-unit id="fsiRemaining">
        <source>Treat remaining arguments as command line arguments, accessed using fsi.CommandLineArgs</source>
        <target state="translated">將其餘引數視為命令列引數，使用 fsi.CommandLineArgs 存取</target>
        <note />
      </trans-unit>
      <trans-unit id="fsiHelp">
        <source>Display this usage message (Short form: -?)</source>
        <target state="translated">顯示此訊息 (簡短形式: -?)</target>
        <note />
      </trans-unit>
      <trans-unit id="fsiExec">
        <source>Exit fsi after loading the files or running the .fsx script given on the command line</source>
        <target state="translated">載入檔案或執行命令列上指定的 .fsx 指令碼後結束 fsi</target>
        <note />
      </trans-unit>
      <trans-unit id="fsiGui">
        <source>Execute interactions on a Windows Forms event loop (on by default)</source>
        <target state="translated">在 Windows Forms 事件迴圈上執行互動 (預設為開啟)</target>
        <note />
      </trans-unit>
      <trans-unit id="fsiQuiet">
        <source>Suppress fsi writing to stdout</source>
        <target state="translated">禁止 fsi 寫入 stdout</target>
        <note />
      </trans-unit>
      <trans-unit id="fsiReadline">
        <source>Support TAB completion in console (on by default)</source>
        <target state="translated">支援主控台中的 TAB 鍵自動完成 (預設為開啟)</target>
        <note />
      </trans-unit>
      <trans-unit id="fsiEmitDebugInfoInQuotations">
        <source>Emit debug information in quotations</source>
        <target state="translated">發出在引號內的偵錯資訊</target>
        <note />
      </trans-unit>
      <trans-unit id="fsiBanner3">
        <source>For help type #help;;</source>
        <target state="translated">如需說明，請輸入 #help;;</target>
        <note />
      </trans-unit>
      <trans-unit id="fsiConsoleProblem">
        <source>A problem occurred starting the F# Interactive process. This may be due to a known problem with background process console support for Unicode-enabled applications on some Windows systems. Try selecting Tools-&gt;Options-&gt;F# Interactive for Visual Studio and enter '--fsi-server-no-unicode'.</source>
        <target state="translated">啟動 F# Interactive 處理序時發生錯誤。這可能是某些 Windows 系統上可使用 Unicode 之應用程式的背景處理序主控台支援發生已知錯誤所致。請嘗試選取 [工具]-&gt;[選項]-&gt;[適用於 Visual Studio 的 F# Interactive] 並輸入 '--fsi-server-no-unicode’。</target>
        <note />
      </trans-unit>
      <trans-unit id="fsiInvalidAssembly">
        <source>'{0}' is not a valid assembly name</source>
        <target state="translated">'{0}' 不是有效的組件名稱</target>
        <note />
      </trans-unit>
      <trans-unit id="fsiDirectoryDoesNotExist">
        <source>Directory '{0}' doesn't exist</source>
        <target state="translated">目錄 '{0}' 不存在</target>
        <note />
      </trans-unit>
      <trans-unit id="fsiInvalidDirective">
        <source>Invalid directive '#{0} {1}'</source>
        <target state="translated">無效的指示詞 '#{0} {1}'</target>
        <note />
      </trans-unit>
      <trans-unit id="fsiLineTooLong">
        <source>Warning: line too long, ignoring some characters\n</source>
        <target state="translated">警告: 行太長，將忽略某些字元\n</target>
        <note />
      </trans-unit>
      <trans-unit id="fsiTimeInfoMainString">
        <source>Real: {0}, CPU: {1}, GC {2}</source>
        <target state="translated">實際: {0}，CPU: {1}，GC {2}</target>
        <note />
      </trans-unit>
      <trans-unit id="fsiTimeInfoGCGenerationLabelSomeShorthandForTheWordGeneration">
        <source>gen</source>
        <target state="translated">gen</target>
        <note />
      </trans-unit>
      <trans-unit id="fsiExceptionDuringPrettyPrinting">
        <source>\n\nException raised during pretty printing.\nPlease report this so it can be fixed.\nTrace: {0}\n</source>
        <target state="translated">\n\n美化顯示期間發生例外狀況。\n請回報此問題以便修正。\n追蹤: {0}\n</target>
        <note />
      </trans-unit>
      <trans-unit id="fsiIntroTextHeader1directives">
        <source>  F# Interactive directives:</source>
        <target state="translated">F# 互動指示詞:</target>
        <note />
      </trans-unit>
      <trans-unit id="fsiIntroTextHashrInfo">
        <source>Reference (dynamically load) the given DLL</source>
        <target state="translated">參考 (以動態方式載入) 所指定的 DLL</target>
        <note />
      </trans-unit>
      <trans-unit id="fsiIntroTextHashIInfo">
        <source>Add the given search path for referenced DLLs</source>
        <target state="translated">加入所參考 DLL 的指定搜尋路徑</target>
        <note />
      </trans-unit>
      <trans-unit id="fsiIntroTextHashloadInfo">
        <source>Load the given file(s) as if compiled and referenced</source>
        <target state="translated">載入指定的檔案，視為已編譯及已參考</target>
        <note />
      </trans-unit>
      <trans-unit id="fsiIntroTextHashtimeInfo">
        <source>Toggle timing on/off</source>
        <target state="translated">切換計時開/關</target>
        <note />
      </trans-unit>
      <trans-unit id="fsiIntroTextHashhelpInfo">
        <source>Display help</source>
        <target state="translated">顯示說明</target>
        <note />
      </trans-unit>
      <trans-unit id="fsiIntroTextHashquitInfo">
        <source>Exit</source>
        <target state="translated">結束</target>
        <note />
      </trans-unit>
      <trans-unit id="fsiIntroTextHeader2commandLine">
        <source>  F# Interactive command line options:</source>
        <target state="translated">F# 互動命令列選項:</target>
        <note />
      </trans-unit>
      <trans-unit id="fsiIntroTextHeader3">
        <source>      See '{0}' for options</source>
        <target state="translated">      相關選項請參閱 '{0}'</target>
        <note />
      </trans-unit>
      <trans-unit id="fsiLoadingFilesPrefixText">
        <source>Loading</source>
        <target state="translated">正在載入</target>
        <note />
      </trans-unit>
      <trans-unit id="fsiInterrupt">
        <source>\n- Interrupt\n</source>
        <target state="translated">\n- 中斷\n</target>
        <note />
      </trans-unit>
      <trans-unit id="fsiExit">
        <source>\n- Exit...\n</source>
        <target state="translated">\n- 結束...\n</target>
        <note />
      </trans-unit>
      <trans-unit id="fsiAbortingMainThread">
        <source>- Aborting main thread...</source>
        <target state="translated">- 正在中止主要執行緒...</target>
        <note />
      </trans-unit>
      <trans-unit id="fsiCouldNotInstallCtrlCHandler">
        <source>Failed to install ctrl-c handler - Ctrl-C handling will not be available. Error was:\n\t{0}</source>
        <target state="translated">無法安裝 ctrl-c 處理常式，Ctrl-C 處理將無法使用。錯誤為:\n\t{0}</target>
        <note />
      </trans-unit>
      <trans-unit id="fsiDidAHashr">
        <source>--&gt; Referenced '{0}'</source>
        <target state="translated">--&gt; 已參考 '{0}’</target>
        <note />
      </trans-unit>
      <trans-unit id="fsiDidAHashrWithLockWarning">
        <source>--&gt; Referenced '{0}' (file may be locked by F# Interactive process)</source>
        <target state="translated">--&gt; 已參考 '{0}' (F# Interactive 處理序可能鎖定了檔案)</target>
        <note />
      </trans-unit>
      <trans-unit id="fsiDidAHashrWithStaleWarning">
        <source>--&gt; Referenced '{0}' (an assembly with a different timestamp has already been referenced from this location, reset fsi to load the updated assembly)</source>
        <target state="translated">--&gt; 已參考 '{0}' (已從此位置參考具有不同時間戳記的組件，請重設 fsi 以載入更新的組件)</target>
        <note />
      </trans-unit>
      <trans-unit id="fsiDidAHashI">
        <source>--&gt; Added '{0}' to library include path</source>
        <target state="translated">--&gt; 已將 '{0}' 新增到程式庫 include 路徑</target>
        <note />
      </trans-unit>
      <trans-unit id="fsiTurnedTimingOn">
        <source>--&gt; Timing now on</source>
        <target state="translated">--&gt; 計時現在已開啟</target>
        <note />
      </trans-unit>
      <trans-unit id="fsiTurnedTimingOff">
        <source>--&gt; Timing now off</source>
        <target state="translated">--&gt; 計時現在已關閉</target>
        <note />
      </trans-unit>
      <trans-unit id="fsiUnexpectedThreadAbortException">
        <source>- Unexpected ThreadAbortException (Ctrl-C) during event handling: Trying to restart...</source>
        <target state="translated">- 事件處理時發生未預期的 ThreadAbortException (Ctrl-C): 正嘗試重新啟動...</target>
        <note />
      </trans-unit>
      <trans-unit id="fsiFailedToResolveAssembly">
        <source>Failed to resolve assembly '{0}'</source>
        <target state="translated">無法解析組件 '{0}'</target>
        <note />
      </trans-unit>
      <trans-unit id="fsiBindingSessionTo">
        <source>Binding session to '{0}'...</source>
        <target state="translated">正在將工作階段繫結到 '{0}'...</target>
        <note />
      </trans-unit>
      <trans-unit id="fsiProductName">
        <source>Microsoft (R) F# Interactive version {0}</source>
        <target state="translated">Microsoft (R) F# 互動版本 {0}</target>
        <note />
      </trans-unit>
      <trans-unit id="fsiProductNameCommunity">
        <source>F# Interactive for F# {0}</source>
        <target state="translated">適用於 F# {0} 的 F# 互動</target>
        <note />
      </trans-unit>
      <trans-unit id="shadowCopyReferences">
        <source>Prevents references from being locked by the F# Interactive process</source>
        <target state="translated">避免參考遭 F# 互動處理序封鎖</target>
        <note />
      </trans-unit>
    </body>
  </file>
</xliff><|MERGE_RESOLUTION|>--- conflicted
+++ resolved
@@ -4,20 +4,12 @@
     <body>
       <trans-unit id="fsiOperationCouldNotBeCompleted">
         <source>Operation could not be completed due to earlier error</source>
-<<<<<<< HEAD
-        <target state="new">Operation could not be completed due to earlier error</target>
-=======
         <target state="translated">因為先前發生錯誤，所以無法完成作業</target>
->>>>>>> e7597deb
         <note />
       </trans-unit>
       <trans-unit id="fsiOperationFailed">
         <source>Operation failed. The error text has been printed in the error stream. To return the corresponding FSharpErrorInfo use the EvalInteractionNonThrowing, EvalScriptNonThrowing or EvalExpressionNonThrowing</source>
-<<<<<<< HEAD
-        <target state="new">Operation failed. The error text has been printed in the error stream. To return the corresponding FSharpErrorInfo use the EvalInteractionNonThrowing, EvalScriptNonThrowing or EvalExpressionNonThrowing</target>
-=======
         <target state="translated">作業失敗。錯誤文字已列印在錯誤資料流中。若要傳回相對應的 FSharpErrorInfo，請使用 EvalInteractionNonThrowing、EvalScriptNonThrowing 或 EvalExpressionNonThrowing</target>
->>>>>>> e7597deb
         <note />
       </trans-unit>
       <trans-unit id="stoppedDueToError">
