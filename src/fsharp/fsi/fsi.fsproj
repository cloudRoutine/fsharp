﻿<?xml version="1.0" encoding="utf-8"?>
<!-- Copyright (c) Microsoft Corporation.  All Rights Reserved.  See License.txt in the project root for license information. -->
<Project Sdk="Microsoft.NET.Sdk">

  <PropertyGroup>
    <OutputType>Exe</OutputType>
    <TargetFrameworks>net472;netcoreapp2.1</TargetFrameworks>
    <TargetExt>.exe</TargetExt>
    <AssemblyName>fsi</AssemblyName>
    <NoWarn>$(NoWarn);45;55;62;75;1204</NoWarn>
    <AllowCrossTargeting>true</AllowCrossTargeting>
    <OtherFlags>$(OtherFlags)  --warnon:1182 --maxerrors:20 --extraoptimizationloops:1</OtherFlags>
    <Win32Resource>fsi.res</Win32Resource>
    <UseFSharpProductVersion>true</UseFSharpProductVersion>
    <UseAssetTargetFallback>true</UseAssetTargetFallback>
    <NGenBinary>true</NGenBinary>
  </PropertyGroup>

  <PropertyGroup Condition="'$(TargetFramework)' == 'net472'">
<<<<<<< HEAD
=======
    <PlatformTarget>x86</PlatformTarget>
>>>>>>> 740a39d6
    <DefineConstants>$(DefineConstants);FSI_SHADOW_COPY_REFERENCES;FSI_SERVER</DefineConstants>
  </PropertyGroup>

  <ItemGroup>
    <Compile Include="console.fs" />
    <Compile Include="fsimain.fs" />
    <None Include="app.config" />
  </ItemGroup>

  <ItemGroup>
    <ProjectReference Include="..\FSharp.Core\FSharp.Core.fsproj" />
    <ProjectReference Include="..\FSharp.Compiler.Private\FSharp.Compiler.Private.fsproj" />
    <ProjectReference Include="..\FSharp.Compiler.Interactive.Settings\FSharp.Compiler.Interactive.Settings.fsproj" />

    <!-- only used when '$(TargetFramework)' == 'netstandard2.0' -->
    <ProjectReference Include="..\FSharp.Build\FSharp.Build.fsproj" Condition="'$(TargetFramework)' == 'netstandard2.0'" />

    <!-- only used when '$(TargetFramework)' == 'net46' -->
    <ProjectReference Include="..\FSharp.Compiler.Server.Shared\FSharp.Compiler.Server.Shared.fsproj" Condition="'$(TargetFramework)' == 'net472'" />
  </ItemGroup>

  <ItemGroup Condition="'$(TargetFramework)' == 'net472'">
    <Reference Include="System.Drawing" />
    <Reference Include="System.Windows.Forms" />
    <Reference Include="PresentationCore" />
    <Reference Include="PresentationFramework" />
    <Reference Include="WindowsBase" />
  </ItemGroup>

  <ItemGroup Condition="'$(TargetFramework)' == 'netcoreapp2.1'">
    <PackageReference Include="System.Diagnostics.Process" Version="$(SystemDiagnosticsProcessPackageVersion)" />
    <PackageReference Include="System.Linq.Expressions" Version="$(SystemLinqExpressionsPackageVersion)" />
    <PackageReference Include="System.Reflection.Emit" Version="$(SystemReflectionEmitPackageVersion)" />
    <PackageReference Include="System.Reflection.TypeExtensions" Version="$(SystemReflectionTypeExtensionsPackageVersion)" />
    <PackageReference Include="System.Reflection.Metadata" Version="$(SystemReflectionMetadataPackageVersion)" />
    <PackageReference Include="System.Runtime.Loader" Version="$(SystemRuntimeLoaderPackageVersion)" />
    <PackageReference Include="System.Security.Principal" Version="$(SystemSecurityPrincipalPackageVersion)" />
    <PackageReference Include="System.Threading.Thread" Version="$(SystemThreadingThreadPackageVersion)" />
  </ItemGroup>

</Project><|MERGE_RESOLUTION|>--- conflicted
+++ resolved
@@ -17,10 +17,7 @@
   </PropertyGroup>
 
   <PropertyGroup Condition="'$(TargetFramework)' == 'net472'">
-<<<<<<< HEAD
-=======
     <PlatformTarget>x86</PlatformTarget>
->>>>>>> 740a39d6
     <DefineConstants>$(DefineConstants);FSI_SHADOW_COPY_REFERENCES;FSI_SERVER</DefineConstants>
   </PropertyGroup>
 
